# Spotdl dev related testing files
*.log
*.spotdlTrackingFile
*.mp3
<<<<<<< HEAD
*.m4a
*.flac
*.opus
*.ogg
Temp/
=======
*.mp4
.cache
>>>>>>> a3ac9ec2

# Python
__pycache__
.mypy_cache

# Environments
.env
.venv
env/
venv/
ENV/
env.bak/
venv.bak/

# vscode
.vscode

# MS Visio Pro
externalTools/*

# Getting rid of Hacks (for now, 04/09/2020)
Hacks/*

# setuptools
spotdl.egg-info/*

# setuptools and PyInstaller
build
dist
*.spec

# Jetbrains IDEs; PyCharm/IntelliJ
.idea<|MERGE_RESOLUTION|>--- conflicted
+++ resolved
@@ -2,16 +2,13 @@
 *.log
 *.spotdlTrackingFile
 *.mp3
-<<<<<<< HEAD
 *.m4a
 *.flac
 *.opus
 *.ogg
 Temp/
-=======
 *.mp4
 .cache
->>>>>>> a3ac9ec2
 
 # Python
 __pycache__
