--- conflicted
+++ resolved
@@ -15,11 +15,8 @@
 -
 
 ### Fixed
-<<<<<<< HEAD
 - Fix already downloaded prompt when using "/" in `--file-format` to create sub-directories ([@ritiek](https://github.com/ritiek)) (#503)
-=======
 - Fix writing playlist tracks to file ([@ritiek](https://github.com/ritiek)) (#506)
->>>>>>> ac7d4253
 
 ## [1.1.2] - 2019-02-10
 ### Changed
