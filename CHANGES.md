# Changelog
All notable changes to this project will be documented in this file.

The format is based on [Keep a Changelog](http://keepachangelog.com/en/1.0.0/)
and this project adheres to [Semantic Versioning](http://semver.org/spec/v2.0.0.html).

## [Unreleased]

### Added
- Ability to pass multiple tracks with `-s` option ([@ritiek](https://github.com/ritiek)) (#442)

### Changed
<<<<<<< HEAD
- Change FFmpeg to use the built-in encoder `aac` instead of 3rd party `libfdk-aac` which does not
  ship with the apt package ([@ritiek](https://github.com/ritiek)) (#448)
- Monkeypatch ever-changing network-relying tests ([@ritiek](https://github.com/ritiek)) (#448)
=======
- Correct `.m4a` container before writing metadata so metadata fields shows up properly in
  media players (especially iTunes) ([@ritiek](https://github.com/ritiek) with thanks to [@Amit-L](https://github.com/Amit-L)!) (#453)
>>>>>>> bfe958da
- Refactored core downloading module ([@ritiek](https://github.com/ritiek)) (#410)

### Fixed
- Included a missing `import spotipy` in downloader.py ([@ritiek](https://github.com/ritiek)) (#440)

## [1.1.0] - 2018-11-13
### Added
- Output error details when track download fails from list file ([@ManveerBasra](https://github.com/ManveerBasra)) (#406)
- Add support for `.m3u` playlists ([@ritiek](https://github.com/ritiek)) (#401)
- Introduce usage of black (code formatter) ([@linusg](https://github.com/linusg)) (#393)
- Added command line option for getting all artist's songs ([@AlfredoSequeida](https://github.com/AlfredoSequeida)) (#389)
- Added command line options for skipping tracks file and successful downloads file and
  place newline before track URL when appending to track file ([@linusg](https://github.com/linusg)) (#386)
- Overwrite track file with unique tracks ([@ritiek](https://github.com/ritiek)) (#380)
- Embed comment metadata in `.m4a` ([@ritiek](https://github.com/ritiek)) (#379)
- Added check for publisher tag before adding publisher id3 tag to audio file ([@gnodar01](https://github.com/gnodar01)) (#377)

### Changed
- `--list` flag accepts only text files using mimetypes ([@ManveerBasra](https://github.com/ManveerBasra)) (#414)
- Refactored Spotify token refresh ([@ManveerBasra](https://github.com/ManveerBasra)) (#408)
- Don't search song on Spotify if `--no-metadata` is passed ([@ManveerBasra](https://github.com/ManveerBasra)) (#404)
- Changed test track to one whose lyrics are found ([@ManveerBasra](https://github.com/ManveerBasra)) (#400)
- Windows - 'My Music' folder won't be assumed to be on C drive but looked up in Registry ([@SillySam](https://github.com/SillySam)) (#387)
- Updated `setup.py` (fix PyPI URL, add Python 3.7 modifier) ([@linusg](https://github.com/linusg)) (#383)
- Updated dependencies to their newest versions (as of 2018-10-02) ([@linusg](https://github.com/linusg)) (#382)
- Remove duplicates from track file while preserving order ([@ritiek](https://github.com/ritiek)) (#369)
- Moved a lot of content from `README.md` to the [repository's GitHub wiki](https://github.com/ritiek/spotify-downloader/wiki) ([@sdhutchins](https://github.com/sdhutchins), [@ritiek](https://github.com/ritiek)) (#361)
- Refactored internal use of logging ([@arryon](https://github.com/arryon)) (#358)

### Fixed
- Check and replace slashes with dashes to avoid directory creation error ([@ManveerBasra](https://github.com/ManveerBasra)) (#402)
- Filter unwanted text from Spotify URLs when extracting information ([@ritiek](https://github.com/ritiek)) (#394)
- Correctly embed metadata in `.m4a` ([@arryon](https://github.com/arryon)) (#372)
- Slugify will not ignore the `'` character (single quotation mark) anymore ([@jimangel2001](https://github.com/jimangel2001)) (#357)

## [1.0.0] - 2018-09-09
### Added
- Initial complete release, recommended way to install is now from PyPI

## 1.0.0-beta.1 - 2018-02-02
### Added
- Initial release, prepare for 1.0.0

[Unreleased]: https://github.com/ritiek/spotify-downloader/compare/v1.1.0...HEAD
[1.1.0]: https://github.com/ritiek/spotify-downloader/compare/v1.0.0...v1.1.0
[1.0.0]: https://github.com/ritiek/spotify-downloader/compare/v1.0.0-beta.1...v1.0.0<|MERGE_RESOLUTION|>--- conflicted
+++ resolved
@@ -10,14 +10,11 @@
 - Ability to pass multiple tracks with `-s` option ([@ritiek](https://github.com/ritiek)) (#442)
 
 ### Changed
-<<<<<<< HEAD
 - Change FFmpeg to use the built-in encoder `aac` instead of 3rd party `libfdk-aac` which does not
   ship with the apt package ([@ritiek](https://github.com/ritiek)) (#448)
 - Monkeypatch ever-changing network-relying tests ([@ritiek](https://github.com/ritiek)) (#448)
-=======
 - Correct `.m4a` container before writing metadata so metadata fields shows up properly in
   media players (especially iTunes) ([@ritiek](https://github.com/ritiek) with thanks to [@Amit-L](https://github.com/Amit-L)!) (#453)
->>>>>>> bfe958da
 - Refactored core downloading module ([@ritiek](https://github.com/ritiek)) (#410)
 
 ### Fixed
