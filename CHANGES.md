--- conflicted
+++ resolved
@@ -6,11 +6,8 @@
 
 ## [Unreleased]
 
-<<<<<<< HEAD
 ### Changed
 - Refactored core downloading module ([@ritiek](https://github.com/ritiek)) (#410)
-=======
-*Please keep this section up to date when creating a PR!*
 
 ## [1.1.0] - 2018-11-13
 ### Added
@@ -45,7 +42,6 @@
 ## [1.0.0] - 2018-09-09
 ### Added
 - Initial complete release, recommended way to install is now from PyPI
->>>>>>> 8ced90cb
 
 ## 1.0.0-beta.1 - 2018-02-02
 ### Added
