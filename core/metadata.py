--- conflicted
+++ resolved
@@ -15,11 +15,7 @@
             already_tagged = audiofile['title'][0] == metadata['name']
         elif music_file.endswith('.m4a'):
             audiofile = MP4(music_file)
-<<<<<<< HEAD
-            already_tagged = audiofile['\xa9nam'] == metadata['name']
-=======
             already_tagged = audiofile['\xa9nam'][0] == metadata['name']
->>>>>>> d624bbb3
     except (KeyError, TypeError):
         pass
 
