--- conflicted
+++ resolved
@@ -122,13 +122,8 @@
         help='use avconv for conversion (otherwise defaults to ffmpeg)',
         action='store_true')
     parser.add_argument(
-<<<<<<< HEAD
-        '-f', '--folder', default=config['folder'],
-        help='path to folder where files will be stored in')
-=======
         '-f', '--folder', default=os.path.relpath(config['folder'], os.getcwd()),
         help='path to folder where downloaded tracks will be stored in')
->>>>>>> 8b54dc5e
     parser.add_argument(
         '--overwrite', default=config['overwrite'],
         help='change the overwrite policy',
