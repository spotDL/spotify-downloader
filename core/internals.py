import os
import sys

from core import const

log = const.log

try:
    from slugify import SLUG_OK, slugify
except ImportError:
    log.error('Oops! `unicode-slugify` was not found.')
    log.info('Please remove any other slugify library and install `unicode-slugify`')
    sys.exit(5)

formats = { 0  : 'track_name',
            1  : 'artist',
            2  : 'album',
            3  : 'album_artist',
            4  : 'genre',
            5  : 'disc_number',
            6  : 'duration',
            7  : 'year',
            8  : 'original_date',
            9  : 'track_number',
            10 : 'total_tracks',
            11 : 'isrc' }


def input_link(links):
    """ Let the user input a choice. """
    while True:
        try:
            log.info('Choose your number:')
            the_chosen_one = int(input('> '))
            if 1 <= the_chosen_one <= len(links):
                return links[the_chosen_one - 1]
            elif the_chosen_one == 0:
                return None
            else:
                log.warning('Choose a valid number!')
        except ValueError:
            log.warning('Choose a valid number!')


def trim_song(text_file):
    """ Remove the first song from file. """
    with open(text_file, 'r') as file_in:
        data = file_in.read().splitlines(True)
    with open(text_file, 'w') as file_out:
        file_out.writelines(data[1:])
    return data[0]


def is_spotify(raw_song):
    """ Check if the input song is a Spotify link. """
    status = len(raw_song) == 22 and raw_song.replace(" ", "%20") == raw_song
    status = status or raw_song.find('spotify') > -1
    return status


def is_youtube(raw_song):
    """ Check if the input song is a YouTube link. """
    status = len(raw_song) == 11 and raw_song.replace(" ", "%20") == raw_song
    status = status and not raw_song.lower() == raw_song
    status = status or 'youtube.com/watch?v=' in raw_song
    return status


def generate_songname(file_format, tags):
    """ Generate a string of the format '[artist] - [song]' for the given spotify song. """
    format_tags = dict(formats)
    format_tags[0]  = tags['name']
    format_tags[1]  = tags['artists'][0]['name']
    format_tags[2]  = tags['album']['name']
    format_tags[3]  = tags['artists'][0]['name']
    format_tags[4]  = tags['genre']
    format_tags[5]  = tags['disc_number']
    format_tags[6]  = tags['duration']
    format_tags[7]  = tags['year']
    format_tags[8]  = tags['release_date']
    format_tags[9]  = tags['track_number']
    format_tags[10] = tags['total_tracks']
    format_tags[11] = tags['external_ids']['isrc']

    for x in formats:
        file_format = file_format.replace('{' + formats[x] + '}',
                                          str(format_tags[x]))

    if const.args.no_spaces:
        file_format = file_format.replace(' ', '_')

    return file_format


def sanitize_title(title):
    """ Generate filename of the song to be downloaded. """

    if const.args.no_spaces:
        title = title.replace(' ', '_')

    # slugify removes any special characters
    title = slugify(title, ok='-_()[]{}\/', lower=False, spaces=True)
    return title


def filter_path(path):
    if not os.path.exists(path):
        os.makedirs(path)
    for temp in os.listdir(path):
        if temp.endswith('.temp'):
            os.remove(os.path.join(path, temp))


def videotime_from_seconds(time):
    if time < 60:
        return str(time)
    if time < 3600:
        return '{0}:{1:02}'.format(time//60, time % 60)

<<<<<<< HEAD
    return '{0}:{1:02}:{2:02}'.format((time//60)//60,
                                      (time//60) % 60,
                                      time % 60)


def get_splits(url):
    if '/' in url:
        if url.endswith('/'):
            url = url[:-1]
        splits = url.split('/')
    else:
        splits = url.split(':')
    return splits
=======
    return '{0}:{1:02}:{2:02}'.format((time//60)//60, (time//60) % 60, time % 60)
>>>>>>> d624bbb3
<|MERGE_RESOLUTION|>--- conflicted
+++ resolved
@@ -117,10 +117,7 @@
     if time < 3600:
         return '{0}:{1:02}'.format(time//60, time % 60)
 
-<<<<<<< HEAD
-    return '{0}:{1:02}:{2:02}'.format((time//60)//60,
-                                      (time//60) % 60,
-                                      time % 60)
+    return '{0}:{1:02}:{2:02}'.format((time//60)//60, (time//60) % 60, time % 60)
 
 
 def get_splits(url):
@@ -130,7 +127,4 @@
         splits = url.split('/')
     else:
         splits = url.split(':')
-    return splits
-=======
-    return '{0}:{1:02}:{2:02}'.format((time//60)//60, (time//60) % 60, time % 60)
->>>>>>> d624bbb3
+    return splits