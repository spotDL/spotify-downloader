
<!--- mdformat-toc start --slug=github --->

<!---
<<<<<<< HEAD
!!! IF EDITING THE README, ENSURE TO COPY THE WHOLE FILE TO index.md in `/docs/` AND REMOVE THE REFERENCES TO ReadTheDocs THERE.
=======
!!! IF EDITING THE README, ENSURE TO COPY THE WHOLE FILE TO index.md in `/docs/`
ALSO MAKE SURE TO REMOVE ANY HTML TAGS
>>>>>>> 77b9f32c
--->

<div align="center">

# spotDL v4

**spotDL** finds songs from Spotify playlists on YouTube and downloads them - along with album art, lyrics and metadata.


<<<<<<< HEAD
=======
[![MIT License](https://img.shields.io/github/license/spotdl/spotify-downloader?color=44CC11&style=flat-square)](https://github.com/spotDL/spotify-downloader/blob/master/LICENSE)
>>>>>>> 77b9f32c
[![PyPI version](https://img.shields.io/pypi/pyversions/spotDL?color=%2344CC11&style=flat-square)](https://pypi.org/project/spotdl/)
[![PyPi downloads](https://img.shields.io/pypi/dw/spotDL?label=downloads@pypi&color=344CC11&style=flat-square)](https://pypi.org/project/spotdl/)
![Contributors](https://img.shields.io/github/contributors/spotDL/spotify-downloader?style=flat-square)
[![Discord](https://img.shields.io/discord/771628785447337985?label=discord&logo=discord&style=flat-square)](https://discord.gg/xCa23pwJWY)

> spotDL: The fastest, easiest and most accurate command-line music downloader.
</div>


## Installation

Refer to our [Installation Guide](https://spotdl.rtfd.io/en/latest/installation/) for more details.

### Python (Recommended)
  - _spotDL_ can be installed by running `pip install spotdl`.
  > On some systems you might have to change `pip` to `pip3`.

### Other options

- Prebuilt executable
  - You can download the latest version from the
    [Releases Tab](https://github.com/spotDL/spotify-downloader/releases)
- On Termux
  - `curl -L https://raw.githubusercontent.com/spotDL/spotify-downloader/master/scripts/termux.sh | sh`
- Arch
  - There is an [Arch User Repository (AUR) package](https://aur.archlinux.org/packages/python-spotdl/) for
    spotDL.
- Docker
  - Build image:

    ```bash
    docker build -t spotdl .
    ```

  - Launch container with spotDL parameters (see section below). You need to create mapped
    volume to access song files

    ```bash
    docker run --rm -v $(pwd):/music spotdl download [trackUrl]
    ```

 - Build from source
	```
	git clone https://github.com/spotDL/spotify-downloader && cd spotify-downloader
	pip install poetry
	poetry install
	python3 scripts/build.py
	```
	An executable is created in `spotify-downloader/dist/`.

### Installing FFmpeg

FFmpeg is required for spotDL. If using FFmpeg only for spotDL, you can simply install FFmpeg to your spotDL installation directory:
`spotdl --download-ffmpeg`

We recommend the above option, but if you want to install FFmpeg system-wide,

- [Windows Tutorial](https://windowsloop.com/install-ffmpeg-windows-10/)
- OSX - `brew install ffmpeg`
- Linux - `sudo apt install ffmpeg` or use your distro's package manager

## Usage

Without options:
```sh
spotdl [urls]
```
You can run _spotDL_ as a package if running it as a script doesn't work:
```sh
python -m spotdl [urls]
```

General usage:
```sh
spotdl [operation] [options] QUERY
```

<<<<<<< HEAD
There are different **operations** spotDL can perform. The *default* is `download`, which simply downloads the songs from YouTube and embeds metadata.
The **query** is usually list of Spotify URLs, but for other operations it might be a list of files.
For a list of all **options** use ```spotdl -h```

**Supported operations:**
- `save`: Saves only the metadata from Spotify without downloading anything.
Usage:
`spotdl --save-file {filename}.spotdl save query`
- `web`: Starts a web interface instead of using the command line. However, it has limited features and only supports downloading single songs.
- `sync`: Updates directories. Compares the directory with the current state of the playlist. Newly added songs will be downloaded and removed songs will be deleted. No other songs will be downloaded and no other files will be deleted.
Usage:
For the initial download, a *sync file* has to be created:
`spotdl --save-file {filename}.spotdl sync query`
To update the directory in the future, use:
`spotdl {filename}.spotdl`
- `meta`: Updates metadata for the provided song files.


=======
## Music sourcing and audio quality

Our app downloads music from YouTube as a source for music downloads. This method is used to avoid any issues related to downloading music from Spotify.

> **Note**
> Users are responsible for their actions and potential legal consequences. We do not support unauthorized downloading of copyrighted material and take no responsibility for user actions.

### Audio quality

Spotdl downloads music from YouTube and is designed to always download the highest possible bitrate, which is 128 kbps for regular users and 256 kbps for YouTube Music premium users.

Check [Audio Formats](USAGE#audio-formats-and-quality) page for more info.
>>>>>>> 77b9f32c

## Contributing

Interested in contributing? Check out our [CONTRIBUTING.md](docs/CONTRIBUTING.md) to find
resources around contributing along with a guide on how to set up a development environment.

## License

This project is Licensed under the [MIT](/LICENSE) License.
<|MERGE_RESOLUTION|>--- conflicted
+++ resolved
@@ -2,12 +2,7 @@
 <!--- mdformat-toc start --slug=github --->
 
 <!---
-<<<<<<< HEAD
-!!! IF EDITING THE README, ENSURE TO COPY THE WHOLE FILE TO index.md in `/docs/` AND REMOVE THE REFERENCES TO ReadTheDocs THERE.
-=======
 !!! IF EDITING THE README, ENSURE TO COPY THE WHOLE FILE TO index.md in `/docs/`
-ALSO MAKE SURE TO REMOVE ANY HTML TAGS
->>>>>>> 77b9f32c
 --->
 
 <div align="center">
@@ -17,10 +12,7 @@
 **spotDL** finds songs from Spotify playlists on YouTube and downloads them - along with album art, lyrics and metadata.
 
 
-<<<<<<< HEAD
-=======
 [![MIT License](https://img.shields.io/github/license/spotdl/spotify-downloader?color=44CC11&style=flat-square)](https://github.com/spotDL/spotify-downloader/blob/master/LICENSE)
->>>>>>> 77b9f32c
 [![PyPI version](https://img.shields.io/pypi/pyversions/spotDL?color=%2344CC11&style=flat-square)](https://pypi.org/project/spotdl/)
 [![PyPi downloads](https://img.shields.io/pypi/dw/spotDL?label=downloads@pypi&color=344CC11&style=flat-square)](https://pypi.org/project/spotdl/)
 ![Contributors](https://img.shields.io/github/contributors/spotDL/spotify-downloader?style=flat-square)
@@ -98,7 +90,6 @@
 spotdl [operation] [options] QUERY
 ```
 
-<<<<<<< HEAD
 There are different **operations** spotDL can perform. The *default* is `download`, which simply downloads the songs from YouTube and embeds metadata.
 The **query** is usually list of Spotify URLs, but for other operations it might be a list of files.
 For a list of all **options** use ```spotdl -h```
@@ -116,8 +107,6 @@
 `spotdl {filename}.spotdl`
 - `meta`: Updates metadata for the provided song files.
 
-
-=======
 ## Music sourcing and audio quality
 
 Our app downloads music from YouTube as a source for music downloads. This method is used to avoid any issues related to downloading music from Spotify.
@@ -130,7 +119,6 @@
 Spotdl downloads music from YouTube and is designed to always download the highest possible bitrate, which is 128 kbps for regular users and 256 kbps for YouTube Music premium users.
 
 Check [Audio Formats](USAGE#audio-formats-and-quality) page for more info.
->>>>>>> 77b9f32c
 
 ## Contributing
 
