from setuptools import setup

setup(
    # 'spotify-downloader' was already taken (＞﹏＜)
    name = "spotdl",
    
    packages = [
        'spotdl',
        'spotdl.search',
        'spotdl.download',
        'spotdl.patches'
    ],

    version = '3.1.0',

    install_requires = [
<<<<<<< HEAD
        'fuzzywuzzy',
        'spotipy',
        'pytube3',
        'tqdm',
        'requests',
        'mutagen',
        'python-Levenshtein-wheels',
=======
        'spotipy',
        'pytube3',
        'tqdm',
        'rapidfuzz',
        'requests',
        'mutagen',
>>>>>>> 6873a17a
    ],

    description="Downloads Spotify music from Youtube with metadata and album art",
    
    author="Ritiek Malhotra",
    author_email="ritiekmalhotra123@gmail.com",

    license="MIT",

    python_requires=">=3.6",

    url="https://github.com/ritiek/spotify-downloader",
    download_url="https://pypi.org/project/spotdl/",

    keywords=[
        "spotify",
        "downloader",
        "download",
        "music",
        "youtube",
        "mp3",
        "album",
        "metadata",
    ],

    classifiers=[
        "Intended Audience :: End Users/Desktop",
        "License :: OSI Approved :: MIT License",
        "Programming Language :: Python",
        "Programming Language :: Python :: 3",
        "Programming Language :: Python :: 3.6",
        "Programming Language :: Python :: 3.7",
        "Programming Language :: Python :: 3.8",
        "Programming Language :: Python :: 3 :: Only",
        "Topic :: Multimedia",
        "Topic :: Multimedia :: Sound/Audio",
        "Topic :: Utilities",
    ],

    entry_points = {
        "console_scripts": ["spotdl = spotdl.__main__:console_entry_point"]
    }
)<|MERGE_RESOLUTION|>--- conflicted
+++ resolved
@@ -14,22 +14,14 @@
     version = '3.1.0',
 
     install_requires = [
-<<<<<<< HEAD
         'fuzzywuzzy',
-        'spotipy',
-        'pytube3',
-        'tqdm',
-        'requests',
-        'mutagen',
-        'python-Levenshtein-wheels',
-=======
         'spotipy',
         'pytube3',
         'tqdm',
         'rapidfuzz',
         'requests',
         'mutagen',
->>>>>>> 6873a17a
+        'python-Levenshtein-wheels',
     ],
 
     description="Downloads Spotify music from Youtube with metadata and album art",
