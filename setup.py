--- conflicted
+++ resolved
@@ -1,88 +1,4 @@
 from setuptools import setup
 
-<<<<<<< HEAD
-long_desc = open('README.md', encoding='utf-8').read()
-
-setup(
-    # 'spotify-downloader' was already taken (＞﹏＜)
-    name="spotdl",
-
-    packages=[
-        'spotdl',
-        'spotdl.search',
-        'spotdl.download',
-    ],
-
-    #! PyPi follows Semantic Versioning - http://semver.org/
-    version='3.2.1',
-
-    install_requires=[
-        'spotipy',
-        'pytube',
-        'rich',
-        'rapidfuzz',
-        'requests',
-        'mutagen',
-        'ytmusicapi',
-    ],
-
-    extras_require={
-        "test": [
-            "pytest>=6.0",
-            "pytest-mock==3.3.1",
-            "pytest-vcr==1.0.2",
-            "pyfakefs==4.3.0",
-            "pytest-cov==2.10.1"
-        ],
-        "dev": [
-            "tox"
-        ]
-    },
-
-    description="Downloads Spotify music from Youtube with metadata and album art",
-    long_description=long_desc,
-    long_description_content_type='text/markdown',
-
-    author="spotDL Team",
-    author_email="unrealengin71+PyPi@gmail.com",
-
-    license="MIT",
-
-    python_requires=">=3.6",
-
-    url="https://github.com/spotDL/spotify-downloader",
-    download_url="https://pypi.org/project/spotdl/",
-
-    keywords=[
-        "spotify",
-        "downloader",
-        "download",
-        "music",
-        "youtube",
-        "mp3",
-        "album",
-        "metadata",
-    ],
-
-    classifiers=[
-        "Intended Audience :: End Users/Desktop",
-        "License :: OSI Approved :: MIT License",
-        "Programming Language :: Python",
-        "Programming Language :: Python :: 3",
-        "Programming Language :: Python :: 3.6",
-        "Programming Language :: Python :: 3.7",
-        "Programming Language :: Python :: 3.8",
-        "Programming Language :: Python :: 3 :: Only",
-        "Topic :: Multimedia",
-        "Topic :: Multimedia :: Sound/Audio",
-        "Topic :: Utilities",
-    ],
-
-    entry_points={
-        "console_scripts": ["spotdl = spotdl.__main__:console_entry_point"]
-    }
-)
-=======
 if __name__ == "__main__":
-    setup()
->>>>>>> 02fbd73f
+    setup()