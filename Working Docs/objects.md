# What is this file?

All classes that aren't implementing a predefined interface will be documented
here.

# Song

[HAS BEEN UPDATED, SEE BELOW]

Describes details of Music search results.

| Attributes | | |
| --- | --- | --- |
| **Name** | **Type** | **Description** |
| songName | str | name of the song, doesn't include artist names |
| artists | list:str | a list containing the names of all artists involved |
| spotifyLength | int | length of song on spotify in seconds |
| youtubeLength | int | length of song on youtube in seconds |
| spotifyLink | str | the songs spotify URI |
| youtubeLink | str | the songs youtube URL |

[UPDATE]

A song object is any object that implements the
[song interface](interfaces.md#04.%20Song%20Object%20Interface).

<br><br>

| Functions | | |
| --- | --- | --- |
| *None* | | |

<br><br>

Notes,

- The youtubeLink attribute might have to change later if more download
sources are added. Suggested name of when that happens is `downloadLink`.
`downloadLink` is not being used now keeping in line with naming conventions
requiring descriptive variable names.

- Other details like album names have not been added here as the `Song` class
is meant only to describe the search results returned from the Music Search
Interface.

- In case the user would like to choose the song to be downloaded in the case
that spot-dl doesn't download the correct song the basic details that can be
provided to the user would include names of artists, song name, and song
length, hence the inclusion of a `spotifyLength` attribute.

 - The `youtubeLength` attribute has been included as the length of the song on
 spotify and youtube may not necessarily (and often do not) match.

 # Metadata

[HAS BEEN UPDATED, SEE BELOW]

Holds the metadata of a song.

| Attributes | | |
| --- | --- | --- |
| **Name** | **Type** | **Description** |
| songName | str | name of the song, doesn't include artist name |
| albumArtist | str | name of the main artist |
| contributingArtist | list:str | names of artists featured |
| album | str | name of the album |
| thumbnail | str | url of song cover-image (optional) |
| thumbnails | list:str, list:dict:str | list of song cover-image URL's, list can contain URL's, or dicts with urls (and resolutions, or width/height keys) (optional) |
| year | int | year of release |
| songNumber | int | int |
| genre | str | int |
| length | int | length of the song in seconds |
<<<<<<< HEAD
| durationText | str | preformatted text specifying how long (hr:min:sec) the song/video is (optional)
=======
| durationText | str | preformatted text specifying how long (hr:min:sec) the song/video is
>>>>>>> 684fcde5

<br><br>

| Functions | | |
| --- | --- | --- |
| *None* | | |

Notes,

- I have considered using a dict instead of an object that just serves data
storage. I haven't ruled that out yet.

- Should every single parameter of the above be compulsory? I don't know yet.

[UPDATE]

A metadata object is any object that implements the
[metadata interface](interfaces.md#03.%20Metadata%20Object%20Interface).<|MERGE_RESOLUTION|>--- conflicted
+++ resolved
@@ -70,11 +70,7 @@
 | songNumber | int | int |
 | genre | str | int |
 | length | int | length of the song in seconds |
-<<<<<<< HEAD
-| durationText | str | preformatted text specifying how long (hr:min:sec) the song/video is (optional)
-=======
 | durationText | str | preformatted text specifying how long (hr:min:sec) the song/video is
->>>>>>> 684fcde5
 
 <br><br>
 
