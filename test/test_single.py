--- conflicted
+++ resolved
@@ -55,19 +55,12 @@
     expect_convert = 0
     # prerequisites for determining filename
     content = spotdl.go_pafy(raw_song)
-<<<<<<< HEAD
     spotify_title = spotdl.generate_songname(raw_song)
     meta_tags = spotdl.generate_metadata(raw_song)
     file_name = spotdl.misc.determine_filename(meta_tags, spotify_title, content.title)
     input_song = file_name + spotdl.args.input_ext
     output_song = file_name + spotdl.args.output_ext
-    convert = spotdl.convert.song(input_song, output_song)
-=======
-    music_file = spotdl.misc.generate_filename(content.title)
-    input_song = music_file + spotdl.args.input_ext
-    output_song = music_file + spotdl.args.output_ext
     convert = spotdl.convert.song(input_song, output_song, spotdl.args.folder)
->>>>>>> e1ef35b6
     assert convert == expect_convert
 
 
@@ -77,18 +70,11 @@
     content = spotdl.go_pafy(raw_song)
     spotify_title = spotdl.generate_songname(raw_song)
     meta_tags = spotdl.generate_metadata(raw_song)
-<<<<<<< HEAD
     file_name = spotdl.misc.determine_filename(meta_tags, spotify_title, content.title)
     output_song = file_name + spotdl.args.output_ext
-    metadata_output = spotdl.metadata.embed(output_song, meta_tags)
+    metadata_output = spotdl.metadata.embed(os.path.join(spotdl.args.folder, output_song), meta_tags)
     input_song = file_name + spotdl.args.input_ext
-    metadata_input = spotdl.metadata.embed(input_song, meta_tags)
-=======
-    output_song = music_file + spotdl.args.output_ext
-    metadata_output = spotdl.metadata.embed(os.path.join(spotdl.args.folder, output_song), meta_tags)
-    input_song = music_file + spotdl.args.input_ext
     metadata_input = spotdl.metadata.embed(os.path.join(spotdl.args.folder, input_song), meta_tags)
->>>>>>> e1ef35b6
     assert metadata_output == (metadata_input == expect_metadata)
 
 
@@ -96,17 +82,10 @@
     expect_check = True
     # prerequisites for determining filename
     content = spotdl.go_pafy(raw_song)
-<<<<<<< HEAD
     spotify_title = spotdl.generate_songname(raw_song)
     meta_tags = spotdl.generate_metadata(raw_song)
     file_name = spotdl.misc.determine_filename(meta_tags, spotify_title, content.title)
     input_song = file_name + spotdl.args.input_ext
-    os.remove('Music/' + input_song)
+    os.remove(os.path.join(spotdl.args.folder, input_song))
     check = spotdl.check_exists(file_name, raw_song, islist=True)
-=======
-    music_file = spotdl.misc.generate_filename(content.title)
-    input_song = music_file + spotdl.args.input_ext
-    os.remove(os.path.join(spotdl.args.folder, input_song))
-    check = spotdl.check_exists(music_file, raw_song, islist=True)
->>>>>>> e1ef35b6
     assert check == expect_check