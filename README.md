
<!--- mdformat-toc start --slug=github --->

<!---
!!! IF EDITING THE README, ENSURE TO COPY THE WHOLE FILE TO index.md in `/docs/` AND REMOVE THE REFERENCES TO ReadTheDocs THERE.
--->

<div align="center">

# spotDL v4

**spotDL** finds songs from Spotify playlists on YouTube and downloads them - along with album art, lyrics and metadata.

[![MIT License](https://img.shields.io/github/license/spotdl/spotify-downloader?color=44CC11&style=flat-square)](https://github.com/spotDL/spotify-downloader/blob/master/LICENSE)
[![PyPI version](https://img.shields.io/pypi/pyversions/spotDL?color=%2344CC11&style=flat-square)](https://pypi.org/project/spotdl/)
[![PyPi downloads](https://img.shields.io/pypi/dw/spotDL?label=downloads@pypi&color=344CC11&style=flat-square)](https://pypi.org/project/spotdl/)
![Contributors](https://img.shields.io/github/contributors/spotDL/spotify-downloader?style=flat-square)
[![Discord](https://img.shields.io/discord/771628785447337985?label=discord&logo=discord&style=flat-square)](https://discord.gg/xCa23pwJWY)

> spotDL: The fastest, easiest and most accurate command-line music downloader.
</div>

______________________________________________________________________
**[Read the documentation on ReadTheDocs!](https://spotdl.readthedocs.io)**
______________________________________________________________________

## Installation

<<<<<<< HEAD
Refer to our [Installation Guide](docs/CONTRIBUTING.md) for more details.
=======
Refer to our [Installation Guide](https://spotdl.readthedocs.io/en/latest/installation.html) for more details.
>>>>>>> 789b7649

### Python (Recommended Method)

- _spotDL_ can be installed by running `pip install spotdl`.
- To update spotDL run `pip install --upgrade spotdl`

  > On some systems you might have to change `pip` to `pip3`.

<details>
    <summary style="font-size:1.25em"><strong>Other options</strong></summary>

- Prebuilt executable
  - You can download the latest version from the
    [Releases Tab](https://github.com/spotDL/spotify-downloader/releases)
- On Termux
  - `curl -L https://raw.githubusercontent.com/spotDL/spotify-downloader/master/scripts/termux.sh | sh`
- Arch
  - There is an [Arch User Repository (AUR) package](https://aur.archlinux.org/packages/spotdl/) for
    spotDL.
- Docker
  - Build image:

    ```bash
    docker build -t spotdl .
    ```

  - Launch container with spotDL parameters (see section below). You need to create mapped
    volume to access song files

    ```bash
    docker run --rm -v $(pwd):/music spotdl download [trackUrl]
    ```

  - Build from source

    ```bash
    git clone https://github.com/spotDL/spotify-downloader && cd spotify-downloader
    pip install uv
    uv sync
    uv run scripts/build.py
    ```

    An executable is created in `spotify-downloader/dist/`.

</details>

### Installing FFmpeg

FFmpeg is required for spotDL. If using FFmpeg only for spotDL, you can simply install FFmpeg to your spotDL installation directory:
`spotdl --download-ffmpeg`

We recommend the above option, but if you want to install FFmpeg system-wide,
follow these instructions

- [Windows Tutorial](https://windowsloop.com/install-ffmpeg-windows-10/)
- OSX - `brew install ffmpeg`
- Linux - `sudo apt install ffmpeg` or use your distro's package manager

## Usage

Using SpotDL without options:

```sh
spotdl [urls]
```

You can run _spotDL_ as a package if running it as a script doesn't work:

```sh
python -m spotdl [urls]
```

General usage:

```sh
spotdl [operation] [options] QUERY
```

There are different **operations** spotDL can perform. The _default_ is `download`, which simply downloads the songs from YouTube and embeds metadata.

The **query** for spotDL is usually a list of Spotify URLs, but for some operations like **sync**, only a single link or file is required.
For a list of all **options** use ```spotdl -h```

<details>
<summary style="font-size:1em"><strong>Supported operations</strong></summary>

- `save`: Saves only the metadata from Spotify without downloading anything.
    - Usage:
        `spotdl save [query] --save-file {filename}.spotdl`

- `web`: Starts a web interface instead of using the command line. However, it has limited features and only supports downloading single songs.

- `url`: Get direct download link for each song from the query.
    - Usage:
        `spotdl url [query]`

- `sync`: Updates directories. Compares the directory with the current state of the playlist. Newly added songs will be downloaded and removed songs will be deleted. No other songs will be downloaded and no other files will be deleted.

    - Usage:
        `spotdl sync [query] --save-file {filename}.spotdl`

        This create a new **sync** file, to update the directory in the future, use:

        `spotdl sync {filename}.spotdl`

- `meta`: Updates metadata for the provided song files.

</details>

## Music Sourcing and Audio Quality

spotDL uses YouTube as a source for music downloads. This method is used to avoid any issues related to downloading music from Spotify.

> **Note**
> Users are responsible for their actions and potential legal consequences. We do not support unauthorized downloading of copyrighted material and take no responsibility for user actions.

### Audio Quality

spotDL downloads music from YouTube and is designed to always download the highest possible bitrate; which is 128 kbps for regular users and 256 kbps for YouTube Music premium users.

Check the [Audio Formats](docs/usage.md#audio-formats-and-quality) page for more info.

## Contributing

Interested in contributing? Check out our [CONTRIBUTING.md](docs/CONTRIBUTING.md) to find
resources around contributing along with a guide on how to set up a development environment.

### Join our amazing community as a code contributor

<a href="https://github.com/spotDL/spotify-downloader/graphs/contributors">
  <img class="dark-light" src="https://contrib.rocks/image?repo=spotDL/spotify-downloader&anon=0&columns=25&max=100&r=true" />
</a>

## License

This project is Licensed under the [MIT](/LICENSE) License.<|MERGE_RESOLUTION|>--- conflicted
+++ resolved
@@ -26,11 +26,7 @@
 
 ## Installation
 
-<<<<<<< HEAD
-Refer to our [Installation Guide](docs/CONTRIBUTING.md) for more details.
-=======
-Refer to our [Installation Guide](https://spotdl.readthedocs.io/en/latest/installation.html) for more details.
->>>>>>> 789b7649
+Refer to our [Installation Guide](docs/installation.md) for more details.
 
 ### Python (Recommended Method)
 
