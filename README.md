--- conflicted
+++ resolved
@@ -61,11 +61,7 @@
 #### On Termux:
   
   ```
-<<<<<<< HEAD
   curl -L https://github.com/spotDL/spotify-downloader/raw/master/termux/setup_spotdl.sh | sh
-=======
-  curl https://github.com/spotDL/spotify-downloader/raw/master/termux/setup_spotdl.sh | sh
->>>>>>> e90f79ff
   ```
 
 ___YouTube Music must be available in your country for spotDL to work. This is because we use YouTube Music to filter search results. You can check if YouTube Music is available in your country, by visiting [YouTube Music](https://music.youtube.com).___
