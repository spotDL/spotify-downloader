--- conflicted
+++ resolved
@@ -77,12 +77,9 @@
     yt_dlp_args: Optional[str]
     detect_formats: Optional[List[str]]
     save_errors: Optional[str]
-<<<<<<< HEAD
     ignore_albums: Optional[List[str]]
-=======
     proxy: Optional[str]
     skip_explicit: Optional[bool]
->>>>>>> 388b5f51
 
 
 class WebOptions(TypedDict):
