"""
Song module that hold the Song and SongList classes.
"""

import json
from dataclasses import asdict, dataclass
from typing import Any, Dict, List, Optional, Tuple

from rapidfuzz import fuzz

from spotdl.utils.spotify import SpotifyClient

__all__ = ["Song", "SongList", "SongError"]


class SongError(Exception):
    """
    Base class for all exceptions related to songs.
    """


class SongListError(Exception):
    """
    Base class for all exceptions related to song lists.
    """


@dataclass
class Song:
    """
    Song class. Contains all the information about a song.
    """

    name: str
    artists: List[str]
    artist: str
    genres: List[str]
    disc_number: int
    disc_count: int
    album_name: str
    album_artist: str
    album_type: str
    duration: int
    year: int
    date: str
    track_number: int
    tracks_count: int
    song_id: str
    explicit: bool
    publisher: str
    url: str
    isrc: Optional[str]
    cover_url: Optional[str]
    copyright_text: Optional[str]
    download_url: Optional[str] = None
    lyrics: Optional[str] = None
    popularity: Optional[int] = None
    album_id: Optional[str] = None
    list_name: Optional[str] = None
    list_url: Optional[str] = None
    list_position: Optional[int] = None
    list_length: Optional[int] = None
    artist_id: Optional[str] = None

    @classmethod
    def from_url(cls, url: str) -> "Song":
        """
        Creates a Song object from a URL.

        ### Arguments
        - url: The URL of the song.

        ### Returns
        - The Song object.
        """

        if "open.spotify.com" not in url or "track" not in url:
            raise SongError(f"Invalid URL: {url}")

        # query spotify for song, artist, album details
        spotify_client = SpotifyClient()

        # get track info
        raw_track_meta = spotify_client.track(url)

        if raw_track_meta is None:
            raise SongError(
                "Couldn't get metadata, check if you have passed correct track id"
            )

        if raw_track_meta["duration_ms"] == 0 or raw_track_meta["name"].strip() == "":
            raise SongError(f"Track no longer exists: {url}")

        # get artist info
        primary_artist_id = raw_track_meta["artists"][0]["id"]
        raw_artist_meta: Dict[str, Any] = spotify_client.artist(primary_artist_id)  # type: ignore

        # get album info
        album_id = raw_track_meta["album"]["id"]
        raw_album_meta: Dict[str, Any] = spotify_client.album(album_id)  # type: ignore

        # create song object
        return cls(
            name=raw_track_meta["name"],
            artists=[artist["name"] for artist in raw_track_meta["artists"]],
            artist=raw_track_meta["artists"][0]["name"],
            artist_id=primary_artist_id,
            album_id=album_id,
            album_name=raw_album_meta["name"],
            album_artist=raw_album_meta["artists"][0]["name"],
<<<<<<< HEAD
=======
            album_type=raw_album_meta["album_type"],
>>>>>>> bd388458
            copyright_text=(
                raw_album_meta["copyrights"][0]["text"]
                if raw_album_meta["copyrights"]
                else None
            ),
            genres=raw_album_meta["genres"] + raw_artist_meta["genres"],
            disc_number=raw_track_meta["disc_number"],
            disc_count=int(raw_album_meta["tracks"]["items"][-1]["disc_number"]),
            duration=int(raw_track_meta["duration_ms"] / 1000),
            year=int(raw_album_meta["release_date"][:4]),
            date=raw_album_meta["release_date"],
            track_number=raw_track_meta["track_number"],
            tracks_count=raw_album_meta["total_tracks"],
            isrc=raw_track_meta.get("external_ids", {}).get("isrc"),
            song_id=raw_track_meta["id"],
            explicit=raw_track_meta["explicit"],
            publisher=raw_album_meta["label"],
            url=raw_track_meta["external_urls"]["spotify"],
            popularity=raw_track_meta["popularity"],
            cover_url=(
                max(raw_album_meta["images"], key=lambda i: i["width"] * i["height"])[
                    "url"
                ]
                if raw_album_meta["images"]
                else None
            ),
        )

    @staticmethod
    def search(search_term: str):
        """
        Searches for Songs from a search term.

        ### Arguments
        - search_term: The search term to use.

        ### Returns
        - The raw search results
        """
        spotify_client = SpotifyClient()
        raw_search_results = spotify_client.search(search_term, limit=20)

        if raw_search_results is None:
            raise SongError(f"Spotipy error, no response: {search_term}")

        return raw_search_results

    @classmethod
    def from_search_term(cls, search_term: str) -> "Song":
        """
        Creates a list of Song objects from a search term.

        ### Arguments
        - search_term: The search term to use.

        ### Returns
        - The Song object.
        """

        raw_search_results = Song.search(search_term)

        if len(raw_search_results["tracks"]["items"]) == 0:
            raise SongError(f"No results found for: {search_term}")

        return Song.from_url(
            "http://open.spotify.com/track/"
            + raw_search_results["tracks"]["items"][0]["id"]
        )

    @classmethod
    def list_from_search_term(cls, search_term: str) -> "List[Song]":
        """
        Creates a list of Song objects from a search term.

        ### Arguments
        - search_term: The search term to use.

        ### Returns
        - The list of Song objects.
        """

        raw_search_results = Song.search(search_term)

        songs = []
        for idx, _ in enumerate(raw_search_results.get("tracks", []).get("items", [])):
            songs.append(
                Song.from_url(
                    "http://open.spotify.com/track/"
                    + raw_search_results["tracks"]["items"][idx]["id"]
                )
            )

        return songs

    @classmethod
    def from_data_dump(cls, data: str) -> "Song":
        """
        Create a Song object from a data dump.

        ### Arguments
        - data: The data dump.

        ### Returns
        - The Song object.
        """

        # Create dict from json string
        data_dict = json.loads(data)

        # Return product object
        return cls(**data_dict)

    @classmethod
    def from_dict(cls, data: Dict[str, Any]) -> "Song":
        """
        Create a Song object from a dictionary.

        ### Arguments
        - data: The dictionary.

        ### Returns
        - The Song object.
        """

        # Return product object
        return cls(**data)

    @classmethod
    def from_missing_data(cls, **kwargs) -> "Song":
        """
        Create a Song object from a dictionary with missing data.
        For example, data dict doesn't contain all the required
        attributes for the Song class.

        ### Arguments
        - data: The dictionary.

        ### Returns
        - The Song object.
        """

        song_data: Dict[str, Any] = {}
        for key in cls.__dataclass_fields__:  # pylint: disable=E1101
            song_data.setdefault(key, kwargs.get(key))

        return cls(**song_data)

    @property
    def display_name(self) -> str:
        """
        Returns a display name for the song.

        ### Returns
        - The display name.
        """

        return f"{self.artist} - {self.name}"

    @property
    def json(self) -> Dict[str, Any]:
        """
        Returns a dictionary of the song's data.

        ### Returns
        - The dictionary.
        """

        return asdict(self)


@dataclass(frozen=True)
class SongList:
    """
    SongList class. Base class for all other song lists subclasses.
    """

    name: str
    url: str
    urls: List[str]
    songs: List[Song]

    @classmethod
    def from_url(cls, url: str, fetch_songs: bool = True):
        """
        Create a SongList object from a url.

        ### Arguments
        - url: The url of the list.
        - fetch_songs: Whether to fetch missing metadata for songs.

        ### Returns
        - The SongList object.
        """

        metadata, songs = cls.get_metadata(url)
        urls = [song.url for song in songs]

        if fetch_songs:
            songs = [Song.from_url(song.url) for song in songs]

        return cls(**metadata, urls=urls, songs=songs)

    @classmethod
    def from_search_term(cls, search_term: str, fetch_songs: bool = True):
        """
        Creates a SongList object from a search term.

        ### Arguments
        - search_term: The search term to use.

        ### Returns
        - The SongList object.
        """

        list_type = cls.__name__.lower()
        spotify_client = SpotifyClient()
        raw_search_results = spotify_client.search(search_term, type=list_type)

        if (
            raw_search_results is None
            or len(raw_search_results.get(f"{list_type}s", {}).get("items", [])) == 0
        ):
            raise SongListError(
                f"No {list_type} matches found on spotify for '{search_term}'"
            )

        matches = {}
        for result in raw_search_results[f"{list_type}s"]["items"]:
            score = fuzz.ratio(search_term.split(":", 1)[1].strip(), result["name"])
            matches[result["id"]] = score

        best_match = max(matches, key=matches.get)  # type: ignore

        return cls.from_url(
            f"http://open.spotify.com/{list_type}/{best_match}",
            fetch_songs,
        )

    @property
    def length(self) -> int:
        """
        Get list length (number of songs).

        ### Returns
        - The list length.
        """

        return max(len(self.urls), len(self.songs))

    @property
    def json(self) -> Dict[str, Any]:
        """
        Returns a dictionary of the song list's data.

        ### Returns
        - The dictionary.
        """

        return asdict(self)

    @staticmethod
    def get_metadata(url: str) -> Tuple[Dict[str, Any], List[Song]]:
        """
        Get metadata for a song list.

        ### Arguments
        - url: The url of the song list.

        ### Returns
        - The metadata.
        """

        raise NotImplementedError<|MERGE_RESOLUTION|>--- conflicted
+++ resolved
@@ -108,10 +108,9 @@
             album_id=album_id,
             album_name=raw_album_meta["name"],
             album_artist=raw_album_meta["artists"][0]["name"],
-<<<<<<< HEAD
-=======
+
             album_type=raw_album_meta["album_type"],
->>>>>>> bd388458
+
             copyright_text=(
                 raw_album_meta["copyrights"][0]["text"]
                 if raw_album_meta["copyrights"]
