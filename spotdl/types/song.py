"""
Song module that hold the Song and SongList classes.
"""

import json
from dataclasses import asdict, dataclass
from typing import Any, Dict, List, Optional, Tuple

from rapidfuzz import fuzz

from spotdl.utils.spotify import SpotifyClient

__all__ = ["Song", "SongList", "SongError"]


class SongError(Exception):
    """
    Base class for all exceptions related to songs.
    """


class SongListError(Exception):
    """
    Base class for all exceptions related to song lists.
    """


@dataclass
class Song:
    """
    Song class. Contains all the information about a song.
    """

    name: str
    artists: List[str]
    artist: str
    genres: List[str]
    disc_number: int
    disc_count: int
    album_name: str
    album_artist: str
    album_type: str
    duration: int
    year: int
    date: str
    track_number: int
    tracks_count: int
    song_id: str
    explicit: bool
    publisher: str
    url: str
    isrc: Optional[str]
    cover_url: Optional[str]
    copyright_text: Optional[str]
    download_url: Optional[str] = None
    lyrics: Optional[str] = None
    popularity: Optional[int] = None
    album_id: Optional[str] = None
    list_name: Optional[str] = None
    list_url: Optional[str] = None
    list_position: Optional[int] = None
    list_length: Optional[int] = None

    @classmethod
    def from_url(cls, url: str) -> "Song":
        """
        Creates a Song object from a URL.

        ### Arguments
        - url: The URL of the song.

        ### Returns
        - The Song object.
        """

        if "open.spotify.com" not in url or "track" not in url:
            raise SongError(f"Invalid URL: {url}")

        # query spotify for song, artist, album details
        spotify_client = SpotifyClient()

        # get track info
        raw_track_meta = spotify_client.track(url)

        if raw_track_meta is None:
            raise SongError(
                "Couldn't get metadata, check if you have passed correct track id"
            )

        if raw_track_meta["duration_ms"] == 0 or raw_track_meta["name"].strip() == "":
            raise SongError(f"Track no longer exists: {url}")

        # get artist info
        primary_artist_id = raw_track_meta["artists"][0]["id"]
        raw_artist_meta: Dict[str, Any] = spotify_client.artist(primary_artist_id)  # type: ignore

        # get album info
        album_id = raw_track_meta["album"]["id"]
        raw_album_meta: Dict[str, Any] = spotify_client.album(album_id)  # type: ignore

        # create song object
        return cls(
            name=raw_track_meta["name"],
            artists=[artist["name"] for artist in raw_track_meta["artists"]],
            artist=raw_track_meta["artists"][0]["name"],
            album_id=album_id,
            album_name=raw_album_meta["name"],
            album_artist=raw_album_meta["artists"][0]["name"],
<<<<<<< HEAD
            album_type=raw_album_meta["album_type"],
=======
>>>>>>> dc66e0b9
            copyright_text=(
                raw_album_meta["copyrights"][0]["text"]
                if raw_album_meta["copyrights"]
                else None
            ),
            genres=raw_album_meta["genres"] + raw_artist_meta["genres"],
            disc_number=raw_track_meta["disc_number"],
            disc_count=int(raw_album_meta["tracks"]["items"][-1]["disc_number"]),
            duration=int(raw_track_meta["duration_ms"] / 1000),
            year=int(raw_album_meta["release_date"][:4]),
            date=raw_album_meta["release_date"],
            track_number=raw_track_meta["track_number"],
            tracks_count=raw_album_meta["total_tracks"],
            isrc=raw_track_meta.get("external_ids", {}).get("isrc"),
            song_id=raw_track_meta["id"],
            explicit=raw_track_meta["explicit"],
            publisher=raw_album_meta["label"],
            url=raw_track_meta["external_urls"]["spotify"],
            popularity=raw_track_meta["popularity"],
            cover_url=(
                max(raw_album_meta["images"], key=lambda i: i["width"] * i["height"])[
                    "url"
                ]
                if raw_album_meta["images"]
                else None
            ),
        )

    @staticmethod
    def search(search_term: str):
        """
        Searches for Songs from a search term.

        ### Arguments
        - search_term: The search term to use.

        ### Returns
        - The raw search results
        """
        spotify_client = SpotifyClient()
        raw_search_results = spotify_client.search(search_term)

        if raw_search_results is None:
            raise SongError(f"Spotipy error, no response: {search_term}")

        return raw_search_results

    @classmethod
    def from_search_term(cls, search_term: str) -> "Song":
        """
        Creates a list of Song objects from a search term.

        ### Arguments
        - search_term: The search term to use.

        ### Returns
        - The Song object.
        """

        raw_search_results = Song.search(search_term)

        if len(raw_search_results["tracks"]["items"]) == 0:
            raise SongError(f"No results found for: {search_term}")

        return Song.from_url(
            "http://open.spotify.com/track/"
            + raw_search_results["tracks"]["items"][0]["id"]
        )

    @classmethod
    def list_from_search_term(cls, search_term: str) -> "List[Song]":
        """
        Creates a list of Song objects from a search term.

        ### Arguments
        - search_term: The search term to use.

        ### Returns
        - The list of Song objects.
        """

        raw_search_results = Song.search(search_term)

        songs = []
        for idx, _ in enumerate(raw_search_results.get("tracks", []).get("items", [])):
            songs.append(
                Song.from_url(
                    "http://open.spotify.com/track/"
                    + raw_search_results["tracks"]["items"][idx]["id"]
                )
            )

        return songs

    @classmethod
    def from_data_dump(cls, data: str) -> "Song":
        """
        Create a Song object from a data dump.

        ### Arguments
        - data: The data dump.

        ### Returns
        - The Song object.
        """

        # Create dict from json string
        data_dict = json.loads(data)

        # Return product object
        return cls(**data_dict)

    @classmethod
    def from_dict(cls, data: Dict[str, Any]) -> "Song":
        """
        Create a Song object from a dictionary.

        ### Arguments
        - data: The dictionary.

        ### Returns
        - The Song object.
        """

        # Return product object
        return cls(**data)

    @classmethod
    def from_missing_data(cls, **kwargs) -> "Song":
        """
        Create a Song object from a dictionary with missing data.
        For example, data dict doesn't contain all the required
        attributes for the Song class.

        ### Arguments
        - data: The dictionary.

        ### Returns
        - The Song object.
        """

        song_data: Dict[str, Any] = {}
        for key in cls.__dataclass_fields__:  # pylint: disable=E1101
            song_data.setdefault(key, kwargs.get(key))

        return cls(**song_data)

    @property
    def display_name(self) -> str:
        """
        Returns a display name for the song.

        ### Returns
        - The display name.
        """

        return f"{self.artist} - {self.name}"

    @property
    def json(self) -> Dict[str, Any]:
        """
        Returns a dictionary of the song's data.

        ### Returns
        - The dictionary.
        """

        return asdict(self)


@dataclass(frozen=True)
class SongList:
    """
    SongList class. Base class for all other song lists subclasses.
    """

    name: str
    url: str
    urls: List[str]
    songs: List[Song]

    @classmethod
    def from_url(cls, url: str, fetch_songs: bool = True):
        """
        Create a SongList object from a url.

        ### Arguments
        - url: The url of the list.
        - fetch_songs: Whether to fetch missing metadata for songs.

        ### Returns
        - The SongList object.
        """

        metadata, songs = cls.get_metadata(url)
        urls = [song.url for song in songs]

        if fetch_songs:
            songs = [Song.from_url(song.url) for song in songs]

        return cls(**metadata, urls=urls, songs=songs)

    @classmethod
    def from_search_term(cls, search_term: str, fetch_songs: bool = True):
        """
        Creates a SongList object from a search term.

        ### Arguments
        - search_term: The search term to use.

        ### Returns
        - The SongList object.
        """

        list_type = cls.__name__.lower()
        spotify_client = SpotifyClient()
        raw_search_results = spotify_client.search(search_term, type=list_type)

        if (
            raw_search_results is None
            or len(raw_search_results.get(f"{list_type}s", {}).get("items", [])) == 0
        ):
            raise SongListError(
                f"No {list_type} matches found on spotify for '{search_term}'"
            )

        matches = {}
        for result in raw_search_results[f"{list_type}s"]["items"]:
            score = fuzz.ratio(search_term.split(":", 1)[1].strip(), result["name"])
            matches[result["id"]] = score

        best_match = max(matches, key=matches.get)  # type: ignore

        return cls.from_url(
            f"http://open.spotify.com/{list_type}/{best_match}",
            fetch_songs,
        )

    @property
    def length(self) -> int:
        """
        Get list length (number of songs).

        ### Returns
        - The list length.
        """

        return max(len(self.urls), len(self.songs))

    @property
    def json(self) -> Dict[str, Any]:
        """
        Returns a dictionary of the song list's data.

        ### Returns
        - The dictionary.
        """

        return asdict(self)

    @staticmethod
    def get_metadata(url: str) -> Tuple[Dict[str, Any], List[Song]]:
        """
        Get metadata for a song list.

        ### Arguments
        - url: The url of the song list.

        ### Returns
        - The metadata.
        """

        raise NotImplementedError<|MERGE_RESOLUTION|>--- conflicted
+++ resolved
@@ -106,10 +106,7 @@
             album_id=album_id,
             album_name=raw_album_meta["name"],
             album_artist=raw_album_meta["artists"][0]["name"],
-<<<<<<< HEAD
             album_type=raw_album_meta["album_type"],
-=======
->>>>>>> dc66e0b9
             copyright_text=(
                 raw_album_meta["copyrights"][0]["text"]
                 if raw_album_meta["copyrights"]
