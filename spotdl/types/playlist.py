--- conflicted
+++ resolved
@@ -121,11 +121,7 @@
                     else None
                 ),
                 disc_number=track_meta["disc_number"],
-<<<<<<< HEAD
                 duration=int(track_meta["duration_ms"] / 1000),
-=======
-                duration=track_meta["duration_ms"] / 1000,
->>>>>>> 28c287bd
                 year=release_date[:4] if release_date else None,
                 date=release_date,
                 track_number=track_meta["track_number"],
