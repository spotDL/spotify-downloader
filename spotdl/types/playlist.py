--- conflicted
+++ resolved
@@ -119,10 +119,9 @@
                     if album_meta.get("artists")
                     else None
                 ),
-<<<<<<< HEAD
-=======
+
                 album_type=album_meta.get("album_type"),
->>>>>>> bd388458
+
                 disc_number=track_meta["disc_number"],
                 duration=int(track_meta["duration_ms"] / 1000),
                 year=release_date[:4] if release_date else None,
