--- conflicted
+++ resolved
@@ -119,10 +119,7 @@
                     if album_meta.get("artists")
                     else None
                 ),
-<<<<<<< HEAD
                 album_type=album_meta.get("album_type"),
-=======
->>>>>>> dc66e0b9
                 disc_number=track_meta["disc_number"],
                 duration=int(track_meta["duration_ms"] / 1000),
                 year=release_date[:4] if release_date else None,
