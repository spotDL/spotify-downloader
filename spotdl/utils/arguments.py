"""
Module that handles the command line arguments.
"""

import argparse
import sys
import textwrap
from argparse import ArgumentParser, Namespace, _ArgumentGroup
from typing import List

from spotdl import _version
from spotdl.download.downloader import AUDIO_PROVIDERS, LYRICS_PROVIDERS
from spotdl.utils.ffmpeg import FFMPEG_FORMATS
from spotdl.utils.formatter import VARS
from spotdl.utils.logging import NAME_TO_LEVEL

__all__ = ["OPERATIONS", "SmartFormatter", "parse_arguments"]

OPERATIONS = ["download", "save", "web", "sync", "meta", "url"]


class SmartFormatter(argparse.HelpFormatter):
    """
    Class that overrides the default help formatter.
    """

    def _split_lines(self, text: str, width: int) -> List[str]:
        """
        Split the text in multiple lines if a line starts
        with a N|
        """

        if text.startswith("N|"):
            return text[2:].splitlines()

        text = self._whitespace_matcher.sub(" ", text).strip()

        return textwrap.wrap(text, width)


def parse_main_options(parser: _ArgumentGroup):
    """
    Parse main options from the command line.

    ### Arguments
    - parser: The argument parser to add the options to.
    """

    # Add operation argument
    operation = parser.add_argument(
        "operation",
        choices=OPERATIONS,
        default="download",
        const="download",
        nargs="?",
        help=(
            "N|The operation to perform.\n"
            "download: Download the songs to the disk and embed metadata.\n"
            "save: Saves the songs metadata to a file for further use.\n"
            "web: Starts a web interface to simplify the download process.\n"
            "sync: Removes songs that are no longer present, downloads new ones\n"
            "meta: Update your audio files with metadata\n"
            "url: Get the download URL for songs\n\n"
        ),
    )

    # Add query argument
    query = parser.add_argument(
        "query",
        nargs="+",
        type=str,
        help=(
            "N|Spotify/YouTube URL for a song/playlist/album/artist/etc. to download.\n\n"
            "For album/playlist/artist searching, include 'album:', 'playlist:', 'artist:' \n"
            "(ie. 'album:the album name' you can mix these options to get more accurate results)"
            ".\n\n"
            "To download liked songs use 'saved' as the query, to download all user playlists\n"
            "use 'all-user-playlists, to download playlists that the user has created\n"
            "use 'all-saved-playlists', to download all user liked playlists\n"
            "use 'all-user-followed-artists', to download all user saved albums "
            "use 'all-user-saved-albums' \n\n"
            "For manual audio matching, you can use the format 'YouTubeURL|SpotifyURL'\n"
            "You can only use album/playlist/tracks urls when "
            "downloading/matching youtube urls.\n"
            "When using youtube url without spotify url, "
            "you won't be able to use `--fetch-albums` option.\n\n"
        ),
    )

    try:
        is_web = sys.argv[1] == "web"
    except IndexError:
        is_web = False

    is_frozen = getattr(sys, "frozen", False)

    # If the program is frozen, we and user didn't pass any arguments,
    # or if the user is using the web interface, we don't need to parse
    # the query
    if (is_frozen and len(sys.argv) < 2) or (len(sys.argv) > 1 and is_web):
        # If we are running the web interface
        # or we are in the frozen env and not running web interface
        # don't remove the operation from the arg parser
        if not is_web or (is_frozen and not is_web):
            parser._remove_action(operation)  # pylint: disable=protected-access

        parser._remove_action(query)  # pylint: disable=protected-access

    # Audio provider argument
    parser.add_argument(
        "--audio",
        dest="audio_providers",
        nargs="*",
        choices=AUDIO_PROVIDERS,
        help="The audio provider to use. You can provide more than one for fallback.",
    )

    # Lyrics provider argument
    parser.add_argument(
        "--lyrics",
        dest="lyrics_providers",
        nargs="*",
        choices=LYRICS_PROVIDERS.keys(),
        help=(
            "The lyrics provider to use. You can provide more than one for fallback. "
            "Synced lyrics might not work correctly with some music players. "
            "For such cases it's better to use `--generate-lrc` option."
        ),
    )

    # Add config argument
    parser.add_argument(
        "--config",
        action="store_true",
        help=(
            "Use the config file to download songs. "
            "It's located under C:\\Users\\user\\.spotdl\\config.json "
            "or ~/.spotdl/config.json under linux"
        ),
    )

    # Add search query argument
    parser.add_argument(
        "--search-query",
        help=f"The search query to use, available variables: {', '.join(VARS)}",
        type=str,
    )

    # Add don't filter results argument
    parser.add_argument(
        "--dont-filter-results",
        dest="filter_results",
        action="store_const",
        const=False,
        help="Disable filtering results.",
    )

    # Add use only verified results argument
    parser.add_argument(
        "--album-type",
        choices={"album", "single"},
        help="Type of the album to search for. (album, single)",
        type=str,
    )

    # Add use only verified results argument
    parser.add_argument(
        "--only-verified-results",
        action="store_const",
        const=True,
        help="Use only verified results. (Not all providers support this)",
    )


def parse_spotify_options(parser: _ArgumentGroup):
    """
    Parse spotify options from the command line.

    ### Arguments
    - parser: The argument parser to add the options to.
    """

    # Add login argument
    parser.add_argument(
        "--user-auth",
        action="store_const",
        const=True,
        help="Login to Spotify using OAuth.",
    )

    # Add client id argument
    parser.add_argument(
        "--client-id",
        help="The client id to use when logging in to Spotify.",
        type=str,
    )

    # Add client secret argument
    parser.add_argument(
        "--client-secret",
        help="The client secret to use when logging in to Spotify.",
        type=str,
    )

    # Add auth token argument
    parser.add_argument(
        "--auth-token",
        help="The authorization token to use directly to log in to Spotify.",
        type=str,
    )

    # Add cache path argument
    parser.add_argument(
        "--cache-path",
        type=str,
        help="The path where spotipy cache file will be stored.",
    )

    # Add no cache argument
    parser.add_argument(
        "--no-cache",
        action="store_const",
        const=True,
        help="Disable caching (both requests and token).",
    )

    # Add max retries argument
    parser.add_argument(
        "--max-retries",
        type=int,
        help="The maximum number of retries to perform when getting metadata.",
    )

    # Add headless argument
    parser.add_argument(
        "--headless",
        action="store_const",
        const=True,
        help="Run in headless mode.",
    )

    # Add use cache file argument
    parser.add_argument(
        "--use-cache-file",
        action="store_const",
        const=True,
        help=(
            "Use the cache file to get metadata. "
            "It's located under C:\\Users\\user\\.spotdl\\.spotify_cache "
            "or ~/.spotdl/.spotify_cache under linux. "
            "It only caches tracks and "
            "gets updated whenever spotDL gets metadata from Spotify. "
            "(It may provide outdated metadata use with caution)"
        ),
    )


def parse_ffmpeg_options(parser: _ArgumentGroup):
    """
    Parse ffmpeg options from the command line.

    ### Arguments
    - parser: The argument parser to add the options to.
    """

    # Add ffmpeg executable argument
    parser.add_argument(
        "--ffmpeg",
        help="The ffmpeg executable to use.",
        type=str,
    )

    # Add search threads argument
    parser.add_argument(
        "--threads",
        type=int,
        help="The number of threads to use when downloading songs.",
    )

    # Add constant bit rate argument
    parser.add_argument(
        "--bitrate",
        choices=[
            "auto",
            "disable",
            "8k",
            "16k",
            "24k",
            "32k",
            "40k",
            "48k",
            "64k",
            "80k",
            "96k",
            "112k",
            "128k",
            "160k",
            "192k",
            "224k",
            "256k",
            "320k",
        ]
        + list(map(str, range(0, 10))),
        type=str.lower,
        help=(
            "The constant/variable bitrate to use for the output file. "
            "Values from 0 to 9 are variable bitrates. "
            "Auto will use the bitrate of the original file. "
            "Disable will disable the bitrate option. "
            "(In case of m4a and opus files, auto and disable will skip the conversion)"
        ),
    )

    # Additional ffmpeg arguments
    parser.add_argument(
        "--ffmpeg-args",
        type=str,
        help="Additional ffmpeg arguments passed as a string.",
    )


def parse_output_options(parser: _ArgumentGroup):
    """
    Parse output options from the command line.

    ### Arguments
    - parser: The argument parser to add the options to.
    """

    # Add output format argument
    parser.add_argument(
        "--format",
        choices=FFMPEG_FORMATS.keys(),
        help="The format to download the song in.",
        type=str,
    )

    # Add save file argument
    parser.add_argument(
        "--save-file",
        type=str,
        help=(
            "The file to save/load the songs data from/to. "
            "It has to end with .spotdl. "
            "If combined with the download operation, it will save the songs data to the file. "
            "Required for save/sync (use - to print to stdout when using save). "
        ),
        required=len(sys.argv) > 1 and sys.argv[1] in ["save"],
    )

    # Add preload argument
    parser.add_argument(
        "--preload",
        action="store_const",
        const=True,
        help="Preload the download url to speed up the download process.",
    )

    # Add name format argument
    parser.add_argument(
        "--output",
        type=str,
        help=f"Specify the downloaded file name format, available variables: {', '.join(VARS)}",
    )

    # Add m3u argument
    parser.add_argument(
        "--m3u",
        type=str,
        nargs="?",
        help=(
            "Name of the m3u file to save the songs to. "
            "Defaults to {list[0]}.m3u8 "
            "If you want to generate a m3u for each list in the query use {list}, "
            "If you want to generate a m3u file based on the first list in the query use {list[0]}"
            ", (0 is the first list in the query, 1 is the second, etc. "
            "songs don't count towards the list number) "
        ),
        const="{list[0]}.m3u8",
    )

    # Add cookie file argument
    parser.add_argument(
        "--cookie-file",
        help="Path to cookies file.",
        type=str,
    )

    # Add overwrite argument
    parser.add_argument(
        "--overwrite",
        choices={"force", "skip", "metadata"},
        help=(
            "How to handle existing/duplicate files. "
            "(When combined with --scan-for-songs force will remove "
            "all duplicates, and metadata will only apply metadata to the "
            "latest song and will remove the rest. )"
        ),
        type=str,
    )

    # Option to increase compatibility of filenames and easier handling in the shell
    parser.add_argument(
        "--restrict",
        choices={"strict", "ascii", "none"},
        const="strict",
        nargs="?",
        help="Restrict filenames to a sanitized set of characters for better compatibility",
        type=str,
    )

    # Option to print errors on exit, useful for long playlist
    parser.add_argument(
        "--print-errors",
        action="store_const",
        const=True,
        help="Print errors (wrong songs, failed downloads etc) on exit, useful for long playlist",
    )

    # Option to save errors to a file
    parser.add_argument(
        "--save-errors",
        type=str,
        help="Save errors (wrong songs, failed downloads etc) to a file",
    )

    # Option to use sponsor block
    parser.add_argument(
        "--sponsor-block",
        action="store_const",
        const=True,
        help="Use the sponsor block to download songs from yt/ytm.",
    )

    # Add archive_file argument
    parser.add_argument(
        "--archive",
        type=str,
        help="Specify the file name for an archive of already downloaded songs",
    )

    # Option to set the track number & album of tracks in a playlist to their index in the playlist
    # & the name of playlist respectively.
    parser.add_argument(
        "--playlist-numbering",
        action="store_const",
        dest="playlist_numbering",
        const=True,
        help="Sets each track in a playlist to have the playlist's name as its album,\
            and album art as the playlist's icon",
    )

    # Option to scan the output directory for existing files
    parser.add_argument(
        "--scan-for-songs",
        action="store_const",
        const=True,
        help=(
            "Scan the output directory for existing files. "
            "This option should be combined with the --overwrite option "
            "to control how existing files are handled. (Output directory is the last directory "
            "that is not a template variable in the output template)"
        ),
    )

    # Option to fetch all albums from songs in query
    parser.add_argument(
        "--fetch-albums",
        action="store_const",
        const=True,
        help="Fetch all albums from songs in query",
    )

    # Option to change the id3 separator
    parser.add_argument(
        "--id3-separator",
        type=str,
        help="Change the separator used in the id3 tags. Only supported for mp3 files.",
    )

    # Option to use ytm data instead of spotify data
    # when downloading using ytm link
    parser.add_argument(
        "--ytm-data",
        action="store_const",
        const=True,
        help="Use ytm data instead of spotify data when downloading using ytm link.",
    )

    # Option whether to add unavailable songs to the m3u file
    parser.add_argument(
        "--add-unavailable",
        action="store_const",
        const=True,
        help="Add unavailable songs to the m3u/archive files when downloading",
    )

    # Generate lrc files
    parser.add_argument(
        "--generate-lrc",
        action="store_const",
        const=True,
        help=(
            "Generate lrc files for downloaded songs. "
            "Requires `synced` provider to be present in the lyrics providers list."
        ),
    )

    # Force update metadata
    parser.add_argument(
        "--force-update-metadata",
        action="store_const",
        const=True,
        help="Force update metadata for songs that already have metadata.",
    )

    # Sync without deleting
    parser.add_argument(
        "--sync-without-deleting",
        action="store_const",
        const=True,
        help="Sync without deleting songs that are not in the query.",
    )

    # Max file name length
    parser.add_argument(
        "--max-filename-length",
        type=int,
        help=(
            "Max file name length. "
            "(This won't override the max file name length enforced by the OS)"
        ),
    )

    # YT-DlP options
    parser.add_argument(
        "--yt-dlp-args",
        type=str,
        help="Arguments to pass to yt-dlp",
    )

    # Detect formats option
    parser.add_argument(
        "--detect-formats",
        type=str,
        nargs="*",
        help=(
            "Detect already downloaded songs with file format different from the --format option "
            "(When combined with --m3u option, "
            "only first detected format will be added to m3u file)"
        ),
        choices=FFMPEG_FORMATS.keys(),
    )

    # download song in meta operation
    parser.add_argument(
        "--redownload",
        action="store_const",
        const=True,
        help="to redownload the local song in diffrent format using --format for meta operation",
    )

    # skip album art for meta operation
    parser.add_argument(
        "--skip-album-art",
        action="store_const",
        const=True,
        help="skip downloading album art for meta operation",
    )

    # Ignore songs from a paticular album
    parser.add_argument(
        "--ignore-albums",
        type=str,
        nargs="*",
        help="ignores the song of the given albums",
    )

    # Skip explicit songs options
    parser.add_argument(
        "--skip-explicit", action="store_const", const=True, help="Skip explicit songs"
    )

    parser.add_argument(
        "--proxy",
        help="Http(s) proxy server for download song. Example: http://host:port",
    )

    # Skip songs having a skip flag file
    parser.add_argument(
        "--create-skip-file",
        action="store_const",
        const=True,
        help="Create skip file for successfully downloaded file",
    )

    # Skip songs having a skip flag file
    parser.add_argument(
        "--respect-skip-file",
        action="store_const",
        const=True,
        help="If a file with the extension .skip exists, skip download",
    )


def parse_web_options(parser: _ArgumentGroup):
    """
    Parse web options from the command line.

    ### Arguments
    - parser: The argument parser to add the options to.
    """

    # Add host argument
    parser.add_argument(
        "--host",
        type=str,
        help="The host to use for the web server.",
    )

    # Add port argument
    parser.add_argument(
        "--port",
        type=int,
        help="The port to run the web server on.",
    )

    # Add keep alive argument
    parser.add_argument(
        "--keep-alive",
        action="store_const",
        const=True,
        help="Keep the web server alive even when no clients are connected.",
    )

    # Add allowed origins argument
    parser.add_argument(
        "--allowed-origins",
        nargs="*",
        help="The allowed origins for the web server.",
    )

    # Add use output directory argument
    parser.add_argument(
        "--web-use-output-dir",
        action="store_const",
        const=True,
        help=(
            "Use the output directory instead of the session directory for downloads. ("
            "This might cause issues if you have multiple users using the web-ui at the same time)"
        ),
    )

    # Add keep sessions argument
    parser.add_argument(
        "--keep-sessions",
        action="store_const",
        const=True,
        help="Keep the session directory after the web server is closed.",
    )

<<<<<<< HEAD
    # Add keep sessions argument
    parser.add_argument(
        "--force-update-gui",
        action="store_const",
        const=True,
        default=False,
        help="Refresh the web server directory with a fresh git checkout",
=======
    # Enable TLS for the web server
    parser.add_argument(
        "--enable-tls",
        action="store_const",
        const=True,
        help="Enable TLS on the web server.",
    )

    # Add File Location of the TLS Certificate file (Pem Format)
    parser.add_argument(
        "--cert-file", type=str, help="File Path to the TLS Certificate (PEM format)."
    )

    # Add File Location of the TLS Private Key file (Pem Format)
    parser.add_argument(
        "--key-file", type=str, help="File Path to the TLS Private Key (PEM format)."
    )

    # Add File Location of the TLS Certificate Authority file (Pem Format)
    parser.add_argument(
        "--ca-file",
        type=str,
        help="File Path to the TLS Certificate Authority File (PEM format).",
>>>>>>> 6890493c
    )


def parse_misc_options(parser: _ArgumentGroup):
    """
    Parse misc options from the command line.

    ### Arguments
    - parser: The argument parser to add the options to.
    """

    # Add verbose argument
    parser.add_argument(
        "--log-level",
        choices=NAME_TO_LEVEL.keys(),
        help="Select log level.",
    )

    # Add simple tui argument
    parser.add_argument(
        "--simple-tui",
        action="store_const",
        const=True,
        help="Use a simple tui.",
    )

    # Add log format argument
    parser.add_argument(
        "--log-format",
        help=(
            "Custom logging format to use. More info: "
            "https://docs.python.org/3/library/logging.html#logrecord-attributes"
        ),
    )


def parse_other_options(parser: _ArgumentGroup):
    """
    Parse other options from the command line.

    ### Arguments
    - parser: The argument parser to add the options to.
    """

    parser.add_argument(
        "--download-ffmpeg",
        action="store_true",
        help="Download ffmpeg to spotdl directory.",
    )

    parser.add_argument(
        "--generate-config",
        action="store_true",
        help="Generate a config file. This will overwrite current config if present.",
    )

    parser.add_argument(
        "--check-for-updates", action="store_true", help="Check for new version."
    )

    parser.add_argument(
        "--profile",
        action="store_true",
        help="Run in profile mode. Useful for debugging.",
    )

    parser.add_argument(
        "--version",
        "-v",
        action="version",
        help="Show the version number and exit.",
        version=_version.__version__,
    )


def create_parser() -> ArgumentParser:
    """
    Parse arguments from the command line.

    ### Returns
    - A Namespace object containing the parsed arguments.
    """

    # Initialize argument parser
    parser = ArgumentParser(
        prog="spotdl",
        description="Download your Spotify playlists and songs along with album art and metadata",
        formatter_class=SmartFormatter,
        epilog=(
            "For more information, visit http://spotdl.rtfd.io/ "
            "or join our Discord server: https://discord.com/invite/xCa23pwJWY"
        ),
    )

    # Parse main options
    main_options = parser.add_argument_group("Main options")
    parse_main_options(main_options)

    # Parse spotify options
    spotify_options = parser.add_argument_group("Spotify options")
    parse_spotify_options(spotify_options)

    # Parse ffmpeg options
    ffmpeg_options = parser.add_argument_group("FFmpeg options")
    parse_ffmpeg_options(ffmpeg_options)

    # Parse output options
    output_options = parser.add_argument_group("Output options")
    parse_output_options(output_options)

    # Parse web options
    web_options = parser.add_argument_group("Web options")
    parse_web_options(web_options)

    # Parse misc options
    misc_options = parser.add_argument_group("Misc options")
    parse_misc_options(misc_options)

    # Parse other options
    other_options = parser.add_argument_group("Other options")
    parse_other_options(other_options)

    return parser


def parse_arguments() -> Namespace:
    """
    Parse arguments from the command line.

    ### Arguments
    - parser: The argument parser to parse the arguments from.

    ### Returns
    - A Namespace object containing the parsed arguments.
    """

    # Create parser
    parser = create_parser()

    # Parse arguments
    return parser.parse_args()<|MERGE_RESOLUTION|>--- conflicted
+++ resolved
@@ -659,7 +659,6 @@
         help="Keep the session directory after the web server is closed.",
     )
 
-<<<<<<< HEAD
     # Add keep sessions argument
     parser.add_argument(
         "--force-update-gui",
@@ -667,7 +666,6 @@
         const=True,
         default=False,
         help="Refresh the web server directory with a fresh git checkout",
-=======
     # Enable TLS for the web server
     parser.add_argument(
         "--enable-tls",
@@ -691,7 +689,6 @@
         "--ca-file",
         type=str,
         help="File Path to the TLS Certificate Authority File (PEM format).",
->>>>>>> 6890493c
     )
 
 
