"""
Module related to managing reading and writing to the config file.

Default config - spotdl.utils.config.DEFAULT_CONFIG
"""

import json
import logging
import os
import platform
from argparse import Namespace
from pathlib import Path
from typing import Any, Dict, Tuple, Union

import platformdirs

from spotdl.types.options import (
    DownloaderOptions,
    SpotDLOptions,
    SpotifyOptions,
    WebOptions,
)

__all__ = [
    "ConfigError",
    "get_spotdl_path",
    "get_config_file",
    "get_cache_path",
    "get_temp_path",
    "get_errors_path",
    "get_config",
    "create_settings_type",
    "create_settings",
    "SPOTIFY_OPTIONS",
    "DOWNLOADER_OPTIONS",
    "WEB_OPTIONS",
    "DEFAULT_CONFIG",
]

logger = logging.getLogger(__name__)


class ConfigError(Exception):
    """
    Base class for all exceptions related to config.
    """


def get_spotdl_path() -> Path:
    """
    Get the path to the spotdl folder.

    ### Returns
    - The path to the spotdl folder.

    ### Notes
    - If the spotdl directory does not exist, it will be created.
    """

    # Check if os is linux
    if platform.system() == "Linux":
        # if platform is linux, and XDG DATA HOME spotdl folder exists, use it
        user_data_dir = Path(platformdirs.user_data_dir("spotdl", "spotDL"))
        if user_data_dir.exists():
            return user_data_dir

    spotdl_path = Path(os.path.expanduser("~"), ".spotdl")
    if not spotdl_path.exists():
        os.mkdir(spotdl_path)

    return spotdl_path


def get_config_file() -> Path:
    """
    Get config file path

    ### Returns
    - The path to the config file.
    """

    return get_spotdl_path() / "config.json"


def get_cache_path() -> Path:
    """
    Get the path to the cache folder.

    ### Returns
    - The path to the spotipy cache file.
    """

    return get_spotdl_path() / ".spotipy"


def get_spotify_cache_path() -> Path:
    """
    Get the path to the spotify cache folder.

    ### Returns
    - The path to the spotipy cache file.
    """

    return get_spotdl_path() / ".spotify_cache"


def get_temp_path() -> Path:
    """
    Get the path to the temp folder.

    ### Returns
    - The path to the temp folder.
    """

    temp_path = get_spotdl_path() / "temp"
    if not temp_path.exists():
        os.mkdir(temp_path)

    return temp_path


def get_errors_path() -> Path:
    """
    Get the path to the errors folder.

    ### Returns
    - The path to the errors folder.

    ### Notes
    - If the errors directory does not exist, it will be created.
    """

    errors_path = get_spotdl_path() / "errors"

    if not errors_path.exists():
        os.mkdir(errors_path)

    return errors_path


def get_config() -> Dict[str, Any]:
    """
    Get the config.

    ### Returns
    - The dictionary with the config.

    ### Errors
    - ConfigError: If the config file does not exist.
    """

    config_path = get_config_file()

    if not config_path.exists():
        raise ConfigError(
            "Config file not found."
            "Please run `spotdl --generate-config` to create a config file."
        )

    with open(config_path, "r", encoding="utf-8") as config_file:
        return json.load(config_file)


def create_settings_type(
    arguments: Namespace,
    config: Dict[str, Any],
    default: Union[SpotifyOptions, DownloaderOptions, WebOptions],
) -> Dict[str, Any]:
    """
    Create settings dict
    Argument value has always the priority, then the config file
    value, and if neither are set, use default value

    ### Arguments
    - arguments: Namespace from argparse
    - default: dict

    ### Returns
    - settings: dict
    """

    settings = {}
    for key, default_value in default.items():
        argument_val = arguments.__dict__.get(key)
        config_val = config.get(key)

        if argument_val is not None:
            settings[key] = argument_val
        elif config_val is not None:
            settings[key] = config_val
        else:
            settings[key] = default_value

    return settings


def create_settings(
    arguments: Namespace,
) -> Tuple[SpotifyOptions, DownloaderOptions, WebOptions]:
    """
    Create settings dicts for Spotify, Downloader and Web
    based on the arguments and config file (if enabled)

    ### Arguments
    - arguments: Namespace from argparse

    ### Returns
    - spotify_options: SpotifyOptions
    - downloader_options: DownloaderOptions
    - web_options: WebOptions
    """

    # Get the config file
    # It will automatically load if the `load_config` is set to True
    # in the config file
    config = {}
    if arguments.config or (
        get_config_file().exists() and get_config().get("load_config")
    ):
        config = get_config()

    # Type: ignore because of the issues below
    # https://github.com/python/mypy/issues/8890
    # https://github.com/python/mypy/issues/5382
    spotify_options = SpotifyOptions(
        **create_settings_type(arguments, config, SPOTIFY_OPTIONS)  # type: ignore
    )
    downloader_options = DownloaderOptions(
        **create_settings_type(arguments, config, DOWNLOADER_OPTIONS)  # type: ignore
    )
    web_options = WebOptions(**create_settings_type(arguments, config, WEB_OPTIONS))  # type: ignore

    return spotify_options, downloader_options, web_options


def modernize_settings(options: DownloaderOptions):
    """Handle deprecated values in config file.

    ### Arguments
    - options: DownloaderOptions to modernize
    """

    warning_msg = "Deprecated '%s' value found for '%s' setting in config file. Using '%s' instead."

    # Respect backward compatibility with old boolean --restrict flag
    if options["restrict"] is True:
        logger.warning(warning_msg, True, "restrict", "strict")
        options["restrict"] = "strict"


class GlobalConfig:
    """
    Class to store global configuration
    """

    parameters: Dict[str, Any] = {}

    @classmethod
    def set_parameter(cls, key, value):
        """
        Set a parameter for the download config
        """

        cls.parameters[key] = value

    @classmethod
    def get_parameter(cls, key):
        """
        Get a parameter from the download config
        """

        return cls.parameters.get(key, None)


SPOTIFY_OPTIONS: SpotifyOptions = {
    "client_id": "5f573c9620494bae87890c0f08a60293",
    "client_secret": "212476d9b0f3472eaa762d90b19b0ba8",
    "auth_token": None,
    "user_auth": False,
    "headless": False,
    "cache_path": str(get_cache_path()),
    "no_cache": False,
    "max_retries": 3,
    "use_cache_file": False,
}

DOWNLOADER_OPTIONS: DownloaderOptions = {
    "audio_providers": ["youtube-music"],
    "lyrics_providers": ["genius", "azlyrics", "musixmatch"],
    "playlist_numbering": False,
    "scan_for_songs": False,
    "m3u": None,
    "output": "{artists} - {title}.{output-ext}",
    "overwrite": "skip",
    "search_query": None,
    "ffmpeg": "ffmpeg",
    "bitrate": None,
    "ffmpeg_args": None,
    "format": "mp3",
    "save_file": None,
    "filter_results": True,
    "threads": 4,
    "cookie_file": None,
    "restrict": None,
    "print_errors": False,
    "sponsor_block": False,
    "preload": False,
    "archive": None,
    "load_config": True,
    "log_level": "INFO",
    "simple_tui": False,
    "fetch_albums": False,
    "id3_separator": "/",
    "ytm_data": False,
    "add_unavailable": False,
    "generate_lrc": False,
    "force_update_metadata": False,
    "only_verified_results": False,
    "sync_without_deleting": False,
    "max_filename_length": None,
    "yt_dlp_args": None,
    "detect_formats": None,
    "save_errors": None,
    "ignore_albums": None,
    "proxy": None,
    "skip_explicit": False,
    "log_format": None,
    "redownload": False,
<<<<<<< HEAD
    "skip_album_art": False,
=======
    "create_skip_file": False,
    "respect_skip_file": False,
>>>>>>> 17b1eb07
}

WEB_OPTIONS: WebOptions = {
    "web_use_output_dir": False,
    "port": 8800,
    "host": "localhost",
    "keep_alive": False,
    "allowed_origins": None,
    "keep_sessions": False,
}

# Type: ignore because of the issues above
DEFAULT_CONFIG: SpotDLOptions = {
    **SPOTIFY_OPTIONS,  # type: ignore
    **DOWNLOADER_OPTIONS,  # type: ignore
    **WEB_OPTIONS,  # type: ignore
}<|MERGE_RESOLUTION|>--- conflicted
+++ resolved
@@ -326,12 +326,9 @@
     "skip_explicit": False,
     "log_format": None,
     "redownload": False,
-<<<<<<< HEAD
     "skip_album_art": False,
-=======
     "create_skip_file": False,
     "respect_skip_file": False,
->>>>>>> 17b1eb07
 }
 
 WEB_OPTIONS: WebOptions = {
