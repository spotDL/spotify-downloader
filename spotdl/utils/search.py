"""
Module for creating Song objects by interacting with Spotify API
or by parsing a query.

To use this module you must first initialize the SpotifyClient.
"""

import concurrent.futures
import json
import logging
import re
from pathlib import Path
from typing import Dict, List, Optional

import requests
from ytmusicapi import YTMusic

from spotdl.types.album import Album
from spotdl.types.artist import Artist
from spotdl.types.playlist import Playlist
from spotdl.types.saved import Saved
from spotdl.types.song import Song, SongList
from spotdl.utils.metadata import get_file_metadata
from spotdl.utils.spotify import SpotifyClient, SpotifyError

__all__ = [
    "QueryError",
    "get_search_results",
    "parse_query",
    "get_simple_songs",
    "reinit_song",
    "get_song_from_file_metadata",
    "gather_known_songs",
    "create_ytm_album",
    "create_ytm_playlist",
    "get_all_user_playlists",
    "get_user_saved_albums",
]

logger = logging.getLogger(__name__)
client = None  # pylint: disable=invalid-name


def get_ytm_client() -> YTMusic:
    """
    Lazily initialize the YTMusic client.

    ### Returns
    - the YTMusic client
    """

    global client  # pylint: disable=global-statement
    if client is None:
        client = YTMusic()

    return client


class QueryError(Exception):
    """
    Base class for all exceptions related to query.
    """


def get_search_results(search_term: str) -> List[Song]:
    """
    Creates a list of Song objects from a search term.

    ### Arguments
    - search_term: the search term to use

    ### Returns
    - a list of Song objects
    """

    return Song.list_from_search_term(search_term)


def parse_query(
    query: List[str],
    threads: int = 1,
    use_ytm_data: bool = False,
    playlist_numbering: bool = False,
) -> List[Song]:
    """
    Parse query and return list containing song object

    ### Arguments
    - query: List of strings containing query
    - threads: Number of threads to use

    ### Returns
    - List of song objects
    """

    songs: List[Song] = get_simple_songs(
        query, use_ytm_data=use_ytm_data, playlist_numbering=playlist_numbering
    )

    results = []
    with concurrent.futures.ThreadPoolExecutor(max_workers=threads) as executor:
        future_to_song = {executor.submit(reinit_song, song): song for song in songs}
        for future in concurrent.futures.as_completed(future_to_song):
            song = future_to_song[future]
            try:
                results.append(future.result())
            except Exception as exc:
                logger.error("%s generated an exception: %s", song.display_name, exc)

    return results


def get_simple_songs(
    query: List[str],
    use_ytm_data: bool = False,
    playlist_numbering: bool = False,
    albums_to_ignore=None,
) -> List[Song]:
    """
    Parse query and return list containing simple song objects

    ### Arguments
    - query: List of strings containing query

    ### Returns
    - List of simple song objects
    """

    songs: List[Song] = []
    lists: List[SongList] = []
    for request in query:
        logger.info("Processing query: %s", request)

        # Remove /intl-xxx/ from Spotify URLs with regex
        request = re.sub(r"\/intl-\w+\/", "/", request)

        if (
            (  # pylint: disable=too-many-boolean-expressions
                "watch?v=" in request
                or "youtu.be/" in request
                or "soundcloud.com/" in request
                or "bandcamp.com/" in request
            )
            and "open.spotify.com" in request
            and "track" in request
            and "|" in request
        ):
            split_urls = request.split("|")
            if (
                len(split_urls) <= 1
                or not (
                    "watch?v=" in split_urls[0]
                    or "youtu.be" in split_urls[0]
                    or "soundcloud.com/" in split_urls[0]
                    or "bandcamp.com/" in split_urls[0]
                )
                or "spotify" not in split_urls[1]
            ):
                raise QueryError(
                    'Incorrect format used, please use "YouTubeURL|SpotifyURL"'
                )

            songs.append(
                Song.from_missing_data(url=split_urls[1], download_url=split_urls[0])
            )
        elif "music.youtube.com/watch?v" in request:
            track_data = get_ytm_client().get_song(request.split("?v=", 1)[1])

            yt_song = Song.from_search_term(
                f"{track_data['videoDetails']['author']} - {track_data['videoDetails']['title']}"
            )

            if use_ytm_data:
                yt_song.name = track_data["title"]
                yt_song.artist = track_data["author"]
                yt_song.artists = [track_data["author"]]
                yt_song.duration = track_data["lengthSeconds"]

            yt_song.download_url = request
            songs.append(yt_song)
        elif (
            "youtube.com/playlist?list=" in request
            or "youtube.com/browse/VLPL" in request
        ):
            request = request.replace(
                "https://www.youtube.com/", "https://music.youtube.com/"
            )
            request = request.replace(
                "https://youtube.com/", "https://music.youtube.com/"
            )

            split_urls = request.split("|")
            if len(split_urls) == 1:
                if "?list=OLAK5uy_" in request:
                    lists.append(create_ytm_album(request, fetch_songs=False))
                elif "?list=PL" in request or "browse/VLPL" in request:
                    lists.append(create_ytm_playlist(request, fetch_songs=False))
            else:
                if ("spotify" not in split_urls[1]) or not any(
                    x in split_urls[0]
                    for x in ["?list=PL", "?list=OLAK5uy_", "browse/VLPL"]
                ):
                    raise QueryError(
                        'Incorrect format used, please use "YouTubeMusicURL|SpotifyURL". '
                        "Currently only supports YouTube Music playlists and albums."
                    )

                if ("open.spotify.com" in request and "album" in request) and (
                    "?list=OLAK5uy_" in request
                ):
                    ytm_list: SongList = create_ytm_album(
                        split_urls[0], fetch_songs=False
                    )
                    spot_list = Album.from_url(split_urls[1], fetch_songs=False)
                elif ("open.spotify.com" in request and "playlist" in request) and (
                    "?list=PL" in request or "browse/VLPL" in request
                ):
                    ytm_list = create_ytm_playlist(split_urls[0], fetch_songs=False)
                    spot_list = Playlist.from_url(split_urls[1], fetch_songs=False)
                else:
                    raise QueryError(
                        f"URLs are not of the same type, {split_urls[0]} is not "
                        f"the same type as {split_urls[1]}."
                    )

                if ytm_list.length != spot_list.length:
                    raise QueryError(
                        f"The YouTube Music ({ytm_list.length}) "
                        f"and Spotify ({spot_list.length}) lists have different lengths. "
                    )

                if use_ytm_data:
                    for index, song in enumerate(ytm_list.songs):
                        song.url = spot_list.songs[index].url

                    lists.append(ytm_list)
                else:
                    for index, song in enumerate(spot_list.songs):
                        song.download_url = ytm_list.songs[index].download_url

                    lists.append(spot_list)
        elif "open.spotify.com" in request and "track" in request:
            songs.append(Song.from_url(url=request))
        elif "https://spotify.link/" in request:
            resp = requests.head(request, allow_redirects=True, timeout=10)
            full_url = resp.url
            full_lists = get_simple_songs(
                [full_url],
                use_ytm_data=use_ytm_data,
                playlist_numbering=playlist_numbering,
            )
            songs.extend(full_lists)
        elif "open.spotify.com" in request and "playlist" in request:
            lists.append(Playlist.from_url(request, fetch_songs=False))
        elif "open.spotify.com" in request and "album" in request:
            lists.append(Album.from_url(request, fetch_songs=False))
        elif "open.spotify.com" in request and "artist" in request:
            lists.append(Artist.from_url(request, fetch_songs=False))
        elif "open.spotify.com" in request and "user" in request:
            lists.extend(get_all_user_playlists(request))
        elif "album:" in request:
            lists.append(Album.from_search_term(request, fetch_songs=False))
        elif "playlist:" in request:
            lists.append(Playlist.from_search_term(request, fetch_songs=False))
        elif "artist:" in request:
            lists.append(Artist.from_search_term(request, fetch_songs=False))
        elif request == "saved":
            lists.append(Saved.from_url(request, fetch_songs=False))
        elif request == "all-user-playlists":
            lists.extend(get_all_user_playlists())
        elif request == "all-user-followed-artists":
            lists.extend(get_user_followed_artists())
        elif request == "all-user-saved-albums":
            lists.extend(get_user_saved_albums())
        elif request.endswith(".spotdl"):
            with open(request, "r", encoding="utf-8") as save_file:
                for track in json.load(save_file):
                    # Append to songs
                    songs.append(Song.from_dict(track))
        else:
            songs.append(Song.from_search_term(request))

    for song_list in lists:
        logger.info(
            "Found %s songs in %s (%s)",
            len(song_list.urls),
            song_list.name,
            song_list.__class__.__name__,
        )

        for index, song in enumerate(song_list.songs):
            song_data = song.json
            song_data["list_name"] = song_list.name
            song_data["list_url"] = song_list.url
            song_data["list_position"] = index + 1
            song_data["list_length"] = song_list.length

            if playlist_numbering:
                song_data["track_number"] = song_data["list_position"]
                song_data["tracks_count"] = song_data["list_length"]
                song_data["album_name"] = song_data["list_name"]
                song_data["disc_number"] = 1
                song_data["disc_count"] = 1
                if isinstance(song_list, Playlist):
                    song_data["album_artist"] = song_list.author_name
                    song_data["cover_url"] = song_list.cover_url

            songs.append(Song.from_dict(song_data))

    # removing songs for --ignore-albums
    original_length = len(songs)
    if albums_to_ignore:
        songs = [
            song
            for song in songs
            for keyword in albums_to_ignore
            if keyword not in song.album_name.lower()
        ]
        new_length = len(songs)
        logger.info("Skipped %s songs (Ignored albums)", (original_length - new_length))

    logger.debug("Found %s songs in %s lists", len(songs), len(lists))
    return songs


def songs_from_albums(albums: List[str]):
    """
    Get all songs from albums ids/urls/etc.

    ### Arguments
    - albums: List of albums ids

    ### Returns
    - List of songs
    """

    songs: List[Song] = []
    for album_id in albums:
        album = Album.from_url(album_id, fetch_songs=False)

        songs.extend([Song.from_missing_data(**song.json) for song in album.songs])

    return songs


def get_all_user_playlists(user_url: str = "") -> List[Playlist]:
    """
<<<<<<< HEAD
    Get all user playlists. 
    
    ### Args (optional)
    - user_url: Spotify user profile url. If a url is mentioned, get all public playlists of that specific user.
=======
    Get all user playlists.

    ### Args (optional)
    - user_url: Spotify user profile url.
        If a url is mentioned, get all public playlists of that specific user.
>>>>>>> f90cfb3f

    ### Returns
    - List of all user playlists
    """

    spotify_client = SpotifyClient()
    if spotify_client.user_auth is False:  # type: ignore
        raise SpotifyError("You must be logged in to use this function")

    if user_url and not user_url.startswith("https://open.spotify.com/user/"):
        raise ValueError(f"Invalid user profile url: {user_url}")

    user_id = user_url.split("https://open.spotify.com/user/")[-1].replace("/", "")

    if user_id:
        user_playlists_response = spotify_client.user_playlists(user_id)
    else:
        user_playlists_response = spotify_client.current_user_playlists()

    if user_playlists_response is None:
        raise SpotifyError("Couldn't get user playlists")

    user_playlists = user_playlists_response["items"]

    # Fetch all saved tracks
    while user_playlists_response and user_playlists_response["next"]:
        response = spotify_client.next(user_playlists_response)
        if response is None:
            break

        user_playlists_response = response
        user_playlists.extend(user_playlists_response["items"])

    return [
        Playlist.from_url(playlist["external_urls"]["spotify"], fetch_songs=False)
        for playlist in user_playlists
    ]


def get_user_saved_albums() -> List[Album]:
    """
    Get all user saved albums

    ### Returns
    - List of all user saved albums
    """

    spotify_client = SpotifyClient()
    if spotify_client.user_auth is False:  # type: ignore
        raise SpotifyError("You must be logged in to use this function")

    user_saved_albums_response = spotify_client.current_user_saved_albums()
    if user_saved_albums_response is None:
        raise SpotifyError("Couldn't get user saved albums")

    user_saved_albums = user_saved_albums_response["items"]

    # Fetch all saved tracks
    while user_saved_albums_response and user_saved_albums_response["next"]:
        response = spotify_client.next(user_saved_albums_response)
        if response is None:
            break

        user_saved_albums_response = response
        user_saved_albums.extend(user_saved_albums_response["items"])

    return [
        Album.from_url(item["album"]["external_urls"]["spotify"], fetch_songs=False)
        for item in user_saved_albums
    ]


def get_user_followed_artists() -> List[Artist]:
    """
    Get all user playlists

    ### Returns
    - List of all user playlists
    """

    spotify_client = SpotifyClient()
    if spotify_client.user_auth is False:  # type: ignore
        raise SpotifyError("You must be logged in to use this function")

    user_followed_response = spotify_client.current_user_followed_artists()
    if user_followed_response is None:
        raise SpotifyError("Couldn't get user followed artists")

    user_followed_response = user_followed_response["artists"]
    user_followed = user_followed_response["items"]

    # Fetch all artists
    while user_followed_response and user_followed_response["next"]:
        response = spotify_client.next(user_followed_response)
        if response is None:
            break

        user_followed_response = response["artists"]
        user_followed.extend(user_followed_response["items"])

    return [
        Artist.from_url(followed_artist["external_urls"]["spotify"], fetch_songs=False)
        for followed_artist in user_followed
    ]


def reinit_song(song: Song) -> Song:
    """
    Update song object with new data
    from Spotify

    ### Arguments
    - song: Song object

    ### Returns
    - Updated song object
    """

    data = song.json
    if data.get("url"):
        new_data = Song.from_url(data["url"]).json
    elif data.get("song_id"):
        new_data = Song.from_url(
            "https://open.spotify.com/track/" + data["song_id"]
        ).json
    elif data.get("name") and data.get("artist"):
        new_data = Song.from_search_term(f"{data['artist']} - {data['name']}").json
    else:
        raise QueryError("Song object is missing required data to be reinitialized")

    for key in Song.__dataclass_fields__:  # type: ignore # pylint: disable=E1101
        val = data.get(key)
        new_val = new_data.get(key)
        if new_val is not None and val is None:
            data[key] = new_val
        elif new_val is not None and val is not None:
            data[key] = val

    # return reinitialized song object
    return Song(**data)


def get_song_from_file_metadata(file: Path, id3_separator: str = "/") -> Optional[Song]:
    """
    Get song based on the file metadata or file name

    ### Arguments
    - file: Path to file

    ### Returns
    - Song object
    """

    file_metadata = get_file_metadata(file, id3_separator)

    if file_metadata is None:
        return None

    return Song.from_missing_data(**file_metadata)


def gather_known_songs(output: str, output_format: str) -> Dict[str, List[Path]]:
    """
    Gather all known songs from the output directory

    ### Arguments
    - output: Output path template
    - output_format: Output format

    ### Returns
    - Dictionary containing all known songs and their paths
    """

    # Get the base directory from the path template
    # Path("/Music/test/{artist}/{artists} - {title}.{output-ext}") -> "/Music/test"
    base_dir = output.split("{", 1)[0]
    paths = Path(base_dir).glob(f"**/*.{output_format}")

    known_songs: Dict[str, List[Path]] = {}
    for path in paths:
        # Try to get the song from the metadata
        song = get_song_from_file_metadata(path)

        # If the songs doesn't have metadata, try to get it from the filename
        if song is None or song.url is None:
            search_results = get_search_results(path.stem)
            if len(search_results) == 0:
                continue

            song = search_results[0]

        known_paths = known_songs.get(song.url)
        if known_paths is None:
            known_songs[song.url] = [path]
        else:
            known_songs[song.url].append(path)

    return known_songs


def create_ytm_album(url: str, fetch_songs: bool = True) -> Album:
    """
    Creates a list of Song objects from an album query.

    ### Arguments
    - album_query: the url of the album

    ### Returns
    - a list of Song objects
    """

    if "?list=" not in url or not url.startswith("https://music.youtube.com/"):
        raise ValueError(f"Invalid album url: {url}")

    browse_id = get_ytm_client().get_album_browse_id(
        url.split("?list=")[1].split("&")[0]
    )
    if browse_id is None:
        raise ValueError(f"Invalid album url: {url}")

    album = get_ytm_client().get_album(browse_id)

    if album is None:
        raise ValueError(f"Couldn't fetch album: {url}")

    metadata = {
        "artist": album["artists"][0]["name"],
        "name": album["title"],
        "url": url,
    }

    songs = []
    for track in album["tracks"]:
        artists = [artist["name"] for artist in track["artists"]]

        song = Song.from_missing_data(
            name=track["title"],
            artists=artists,
            artist=artists[0],
            album_name=metadata["name"],
            album_artist=metadata["artist"],
            duration=track["duration_seconds"],
            download_url=f"https://music.youtube.com/watch?v={track['videoId']}",
        )

        if fetch_songs:
            song = Song.from_search_term(f"{song.artist} - {song.name}")

        songs.append(song)

    return Album(**metadata, songs=songs, urls=[song.url for song in songs])


def create_ytm_playlist(url: str, fetch_songs: bool = True) -> Playlist:
    """
    Returns a playlist object from a youtube playlist url

    ### Arguments
    - url: the url of the playlist

    ### Returns
    - a Playlist object
    """

    if not ("?list=" in url or "/browse/VLPL" in url) or not url.startswith(
        "https://music.youtube.com/"
    ):
        raise ValueError(f"Invalid playlist url: {url}")

    if "/browse/VLPL" in url:
        playlist_id = url.split("/browse/")[1]
    else:
        playlist_id = url.split("?list=")[1]
    playlist = get_ytm_client().get_playlist(playlist_id, None)  # type: ignore

    if playlist is None:
        raise ValueError(f"Couldn't fetch playlist: {url}")

    metadata = {
        "description": playlist["description"]
        if playlist["description"] is not None
        else "",
        "author_url": f"https://music.youtube.com/channel/{playlist['author']['id']}",
        "author_name": playlist["author"]["name"],
        "cover_url": playlist["thumbnails"][0]["url"],
        "name": playlist["title"],
        "url": url,
    }

    songs = []
    for track in playlist["tracks"]:
        if track["videoId"] is None or track["isAvailable"] is False:
            continue

        song = Song.from_missing_data(
            name=track["title"],
            artists=[artist["name"] for artist in track["artists"]],
            artist=track["artists"][0]["name"],
            album_name=track.get("album", {}).get("name")
            if track.get("album") is not None
            else None,
            duration=track.get("duration_seconds"),
            explicit=track.get("isExplicit"),
            download_url=f"https://music.youtube.com/watch?v={track['videoId']}",
        )

        if fetch_songs:
            song = reinit_song(song)

        songs.append(song)

    return Playlist(**metadata, songs=songs, urls=[song.url for song in songs])<|MERGE_RESOLUTION|>--- conflicted
+++ resolved
@@ -345,18 +345,11 @@
 
 def get_all_user_playlists(user_url: str = "") -> List[Playlist]:
     """
-<<<<<<< HEAD
-    Get all user playlists. 
-    
-    ### Args (optional)
-    - user_url: Spotify user profile url. If a url is mentioned, get all public playlists of that specific user.
-=======
     Get all user playlists.
 
     ### Args (optional)
     - user_url: Spotify user profile url.
         If a url is mentioned, get all public playlists of that specific user.
->>>>>>> f90cfb3f
 
     ### Returns
     - List of all user playlists
