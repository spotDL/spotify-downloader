#! Basic necessities to get the CLI running
<<<<<<< HEAD
from spotdl.search import spotifyClient
import signal
import sys

#! Song Search from different start points
from spotdl.search.utils import get_playlist_tracks, get_album_tracks, search_for_song
from spotdl.search.songObj import SongObj
=======
import argparse
>>>>>>> caabc720

# ! The actual download stuff
from spotdl.download.downloader import DownloadManager
from spotdl.search import spotifyClient
from spotdl.search.songObj import SongObj
# ! Song Search from different start points
from spotdl.search.utils import get_playlist_tracks, get_album_tracks, search_for_song

# ! Usage is simple - call:
#   'python __main__.py <links, search terms, tracking files separated by spaces>
# ! Eg.
# !      python __main__.py
# !          https://open.spotify.com/playlist/37i9dQZF1DWXhcuQw7KIeM?si=xubKHEBESM27RqGkqoXzgQ
# !          'old gods of asgard Control'
# !          https://open.spotify.com/album/2YMWspDGtbDgYULXvVQFM6?si=gF5dOQm8QUSo-NdZVsFjAQ
# !          https://open.spotify.com/track/08mG3Y1vljYA6bvDt4Wqkj?si=SxezdxmlTx-CaVoucHmrUA
# !
# ! Well, yeah its a pretty long example but, in theory, it should work like a charm.
# !
# ! A '.spotdlTrackingFile' is automatically  created with the name of the first song in the
# ! playlist/album or the name of the song supplied. We don't really re re re-query YTM and Spotify
# ! as all relevant details are stored to disk.
# !
# ! Files are cleaned up on download failure.
# !
# ! All songs are normalized to standard base volume. the soft ones are made louder,
# ! the loud ones, softer.
# !
# ! The progress bar is synched across multiple-processes (4 processes as of now), getting the
# ! progress bar to synch was an absolute pain, each process knows how much 'it' progressed,
# ! but the display has to be for the overall progress so, yeah... that took time.
# !
# ! spotdl will show you its true speed on longer download's - so make sure you try
# ! downloading a playlist.
# !
# ! still yet to try and package this but, in theory, there should be no errors.
# !
# !                                                          - cheerio! (Michael)
# !
# ! P.S. Tell me what you think. Up to your expectations?

# ! Script Help
help_notice = '''
To download a song run,
    spotdl [trackUrl]
    ex. spotdl https://open.spotify.com/track/0VjIjW4GlUZAMYd2vXMi3b?si=1stnMF5GSdClnIEARnJiiQ

To download a album run,
    spotdl [albumUrl]
    ex. spotdl https://open.spotify.com/album/4yP0hdKOZPNshxUOjY0cZj?si=AssgQQrVTJqptFe7X92jNg

To download a playlist, run:
    spotdl [playlistUrl]
    ex. spotdl https://open.spotify.com/playlist/37i9dQZF1E8UXBoz02kGID?si=oGd5ctlyQ0qblj_bL6WWow

To search for and download a song, run, with quotation marks:
Note: This is not accurate and often causes errors.
    spotdl [songQuery]
    ex. spotdl 'The Weeknd - Blinding Lights'

To resume a failed/incomplete download, run:
    spotdl [pathToTrackingFile]
    ex. spotdl 'The Weeknd - Blinding Lights.spotdlTrackingFile'

    .spotdlTrackingFiles are automatically created when a download starts and deleted on completion

You can queue up multiple download tasks by separating the arguments with spaces:
    spotdl [songQuery1] [albumUrl] [songQuery2] ... (order does not matter)
    ex. spotdl 'The Weeknd - Blinding Lights'
            https://open.spotify.com/playlist/37i9dQZF1E8UXBoz02kGID?si=oGd5ctlyQ0qblj_bL6WWow ...

<<<<<<< HEAD
You can use the --debug-termination flag to figure out where in the code spotdl got stuck.

spotDL downloads up to 4 songs in parallel, so for a faster experience, download albums and playlist, rather than tracks.
=======
spotDL downloads up to 4 songs in parallel, so for a faster experience,
download albums and playlist, rather than tracks.
>>>>>>> caabc720
'''


def console_entry_point():
    '''
    This is where all the console processing magic happens.
    Its super simple, rudimentary even but, it's dead simple & it works.
    '''
    arguments = parse_arguments()

    spotifyClient.initialize(
        clientId='4fe3fecfe5334023a1472516cc99d805',
        clientSecret='0f02b7c483c04257984695007a4a8d5c'
    )

    downloader = DownloadManager()

<<<<<<< HEAD
    if "--debug-termination" not in sys.argv:
        def gracefulExit(signal, frame):
            downloader.close()
            sygis.exit(0)

        signal.signal(signal.SIGINT, gracefulExit)
        signal.signal(signal.SIGTERM, gracefulExit)

    for request in sys.argv[1:]:
=======
    for request in arguments.url:
>>>>>>> caabc720
        if 'open.spotify.com' in request and 'track' in request:
            print('Fetching Song...')
            song = SongObj.from_url(request)

            if song.get_youtube_link() is not None:
                downloader.download_single_song(song)
            else:
                print('Skipping %s (%s) as no match could be found on youtube' % (
                    song.get_song_name(), request
                ))

        elif 'open.spotify.com' in request and 'album' in request:
            print('Fetching Album...')
            songObjList = get_album_tracks(request)

            downloader.download_multiple_songs(songObjList)

        elif 'open.spotify.com' in request and 'playlist' in request:
            print('Fetching Playlist...')
            songObjList = get_playlist_tracks(request)

            downloader.download_multiple_songs(songObjList)

        elif request.endswith('.spotdlTrackingFile'):
            print('Preparing to resume download...')
            downloader.resume_download_from_tracking_file(request)

        else:
            print('Searching for song "%s"...' % request)
            try:
                song = search_for_song(request)
                downloader.download_single_song(song)

            except Exception:
                print('No song named "%s" could be found on spotify' % request)

    downloader.close()


def parse_arguments():
    parser = argparse.ArgumentParser(
        prog="spotdl",
        description=help_notice,
        formatter_class=argparse.RawDescriptionHelpFormatter,
    )
    parser.add_argument("url", type=str, nargs="+")

    return parser.parse_args()


if __name__ == '__main__':
    console_entry_point()<|MERGE_RESOLUTION|>--- conflicted
+++ resolved
@@ -1,15 +1,8 @@
-#! Basic necessities to get the CLI running
-<<<<<<< HEAD
-from spotdl.search import spotifyClient
+#! To handle terminal signals
 import signal
-import sys
 
 #! Song Search from different start points
-from spotdl.search.utils import get_playlist_tracks, get_album_tracks, search_for_song
-from spotdl.search.songObj import SongObj
-=======
 import argparse
->>>>>>> caabc720
 
 # ! The actual download stuff
 from spotdl.download.downloader import DownloadManager
@@ -81,14 +74,10 @@
     ex. spotdl 'The Weeknd - Blinding Lights'
             https://open.spotify.com/playlist/37i9dQZF1E8UXBoz02kGID?si=oGd5ctlyQ0qblj_bL6WWow ...
 
-<<<<<<< HEAD
 You can use the --debug-termination flag to figure out where in the code spotdl got stuck.
 
-spotDL downloads up to 4 songs in parallel, so for a faster experience, download albums and playlist, rather than tracks.
-=======
 spotDL downloads up to 4 songs in parallel, so for a faster experience,
 download albums and playlist, rather than tracks.
->>>>>>> caabc720
 '''
 
 
@@ -106,8 +95,7 @@
 
     downloader = DownloadManager()
 
-<<<<<<< HEAD
-    if "--debug-termination" not in sys.argv:
+    if not arguments.debug_termination:
         def gracefulExit(signal, frame):
             downloader.close()
             sygis.exit(0)
@@ -115,10 +103,7 @@
         signal.signal(signal.SIGINT, gracefulExit)
         signal.signal(signal.SIGTERM, gracefulExit)
 
-    for request in sys.argv[1:]:
-=======
     for request in arguments.url:
->>>>>>> caabc720
         if 'open.spotify.com' in request and 'track' in request:
             print('Fetching Song...')
             song = SongObj.from_url(request)
@@ -165,6 +150,7 @@
         formatter_class=argparse.RawDescriptionHelpFormatter,
     )
     parser.add_argument("url", type=str, nargs="+")
+    parser.add_argument("--debug-termination", action="store_true")
 
     return parser.parse_args()
 
