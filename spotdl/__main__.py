#! Basic necessities to get the CLI running
import argparse

# ! The actual download stuff
from spotdl.download.downloader import DownloadManager
from spotdl.search import spotifyClient
from spotdl.search.songObj import SongObj
# ! Song Search from different start points
from spotdl.search.utils import get_playlist_tracks, get_album_tracks, search_for_song

# ! Usage is simple - call:
#   'python __main__.py <links, search terms, tracking files separated by spaces>
# ! Eg.
# !      python __main__.py
# !          https://open.spotify.com/playlist/37i9dQZF1DWXhcuQw7KIeM?si=xubKHEBESM27RqGkqoXzgQ
# !          'old gods of asgard Control'
# !          https://open.spotify.com/album/2YMWspDGtbDgYULXvVQFM6?si=gF5dOQm8QUSo-NdZVsFjAQ
# !          https://open.spotify.com/track/08mG3Y1vljYA6bvDt4Wqkj?si=SxezdxmlTx-CaVoucHmrUA
# !
# ! Well, yeah its a pretty long example but, in theory, it should work like a charm.
# !
# ! A '.spotdlTrackingFile' is automatically  created with the name of the first song in the
# ! playlist/album or the name of the song supplied. We don't really re re re-query YTM and Spotify
# ! as all relevant details are stored to disk.
# !
# ! Files are cleaned up on download failure.
# !
# ! All songs are normalized to standard base volume. the soft ones are made louder,
# ! the loud ones, softer.
# !
# ! The progress bar is synched across multiple-processes (4 processes as of now), getting the
# ! progress bar to synch was an absolute pain, each process knows how much 'it' progressed,
# ! but the display has to be for the overall progress so, yeah... that took time.
# !
# ! spotdl will show you its true speed on longer download's - so make sure you try
# ! downloading a playlist.
# !
# ! still yet to try and package this but, in theory, there should be no errors.
# !
# !                                                          - cheerio! (Michael)
# !
# ! P.S. Tell me what you think. Up to your expectations?

# ! Script Help
help_notice = '''
To download a song run,
    spotdl [trackUrl]
    ex. spotdl https://open.spotify.com/track/0VjIjW4GlUZAMYd2vXMi3b?si=1stnMF5GSdClnIEARnJiiQ

To download a album run,
    spotdl [albumUrl]
    ex. spotdl https://open.spotify.com/album/4yP0hdKOZPNshxUOjY0cZj?si=AssgQQrVTJqptFe7X92jNg

To download a playlist, run:
    spotdl [playlistUrl]
    ex. spotdl https://open.spotify.com/playlist/37i9dQZF1E8UXBoz02kGID?si=oGd5ctlyQ0qblj_bL6WWow

To search for and download a song, run, with quotation marks:
Note: This is not accurate and often causes errors.
    spotdl [songQuery]
    ex. spotdl 'The Weeknd - Blinding Lights'

To resume a failed/incomplete download, run:
    spotdl [pathToTrackingFile]
    ex. spotdl 'The Weeknd - Blinding Lights.spotdlTrackingFile'

    .spotdlTrackingFiles are automatically created when a download starts and deleted on completion

You can queue up multiple download tasks by separating the arguments with spaces:
    spotdl [songQuery1] [albumUrl] [songQuery2] ... (order does not matter)
    ex. spotdl 'The Weeknd - Blinding Lights'
            https://open.spotify.com/playlist/37i9dQZF1E8UXBoz02kGID?si=oGd5ctlyQ0qblj_bL6WWow ...

spotDL downloads up to 4 songs in parallel, so for a faster experience,
download albums and playlist, rather than tracks.
'''


def console_entry_point():
    '''
    This is where all the console processing magic happens.
    Its super simple, rudimentary even but, it's dead simple & it works.
    '''
    arguments = parse_arguments()

    spotifyClient.initialize(
        clientId='4fe3fecfe5334023a1472516cc99d805',
        clientSecret='0f02b7c483c04257984695007a4a8d5c'
    )
<<<<<<< HEAD

    with DownloadManager() as downloader:

        for request in sys.argv[1:]:
            if 'open.spotify.com' in request and 'track' in request:
                print('Fetching Song...')
                song = SongObj.from_url(request)
=======

    downloader = DownloadManager()

    for request in arguments.url:
        if 'open.spotify.com' in request and 'track' in request:
            print('Fetching Song...')
            song = SongObj.from_url(request)

            if song.get_youtube_link() is not None:
                downloader.download_single_song(song)
            else:
                print('Skipping %s (%s) as no match could be found on youtube' % (
                    song.get_song_name(), request
                ))
>>>>>>> 6bba4641

                if song.get_youtube_link() != None:
                    downloader.download_single_song(song)
                else:
                    print('Skipping %s (%s) as no match could be found on youtube' % (
                        song.get_song_name(), request
                    ))

            elif 'open.spotify.com' in request and 'album' in request:
                print('Fetching Album...')
                songObjList = get_album_tracks(request)

                downloader.download_multiple_songs(songObjList)

            elif 'open.spotify.com' in request and 'playlist' in request:
                print('Fetching Playlist...')
                songObjList = get_playlist_tracks(request)

                downloader.download_multiple_songs(songObjList)

            elif request.endswith('.spotdlTrackingFile'):
                print('Preparing to resume download...')
                downloader.resume_download_from_tracking_file(request)

            else:
                print('Searching for song "%s"...' % request)
                try:
                    song = search_for_song(request)
                    downloader.download_single_song(song)
                except Exception as e:
                    print(e)



def parse_arguments():
    parser = argparse.ArgumentParser(
        prog="spotdl",
        description=help_notice,
        formatter_class=argparse.RawDescriptionHelpFormatter,
    )
    parser.add_argument("url", type=str, nargs="+")

    return parser.parse_args()


if __name__ == '__main__':
    console_entry_point()<|MERGE_RESOLUTION|>--- conflicted
+++ resolved
@@ -87,30 +87,13 @@
         clientId='4fe3fecfe5334023a1472516cc99d805',
         clientSecret='0f02b7c483c04257984695007a4a8d5c'
     )
-<<<<<<< HEAD
 
     with DownloadManager() as downloader:
 
-        for request in sys.argv[1:]:
+        for request in arguments.url:
             if 'open.spotify.com' in request and 'track' in request:
                 print('Fetching Song...')
                 song = SongObj.from_url(request)
-=======
-
-    downloader = DownloadManager()
-
-    for request in arguments.url:
-        if 'open.spotify.com' in request and 'track' in request:
-            print('Fetching Song...')
-            song = SongObj.from_url(request)
-
-            if song.get_youtube_link() is not None:
-                downloader.download_single_song(song)
-            else:
-                print('Skipping %s (%s) as no match could be found on youtube' % (
-                    song.get_song_name(), request
-                ))
->>>>>>> 6bba4641
 
                 if song.get_youtube_link() != None:
                     downloader.download_single_song(song)
@@ -144,7 +127,6 @@
                     print(e)
 
 
-
 def parse_arguments():
     parser = argparse.ArgumentParser(
         prog="spotdl",
