--- conflicted
+++ resolved
@@ -162,12 +162,9 @@
     )
     parser.add_argument("url", type=str, nargs="+", help="URL to a song/album/playlist")
     parser.add_argument("-o", "--output", help="Output directory path", dest="path")
-<<<<<<< HEAD
-    parser.add_argument("-f", "--output-format", help="Output format", dest="format",
+    parser.add_argument("-of", "--output-format", help="Output format", dest="format",
                         choices={"mp3", "m4a", "flac", "ogg", "opus"}, default="mp3")
-=======
     parser.add_argument("-f", "--ffmpeg", help="Path to ffmpeg", dest="ffmpeg")
->>>>>>> 9fac2676
     parser.add_argument("--ignore-ffmpeg-version",
                         help="Ignore ffmpeg version", action="store_true")
 
