#! Basic necessities to get the CLI running
from spotdl.search.spotifyClient import initialize
from sys import argv as cliArgs

#! Song Search from different start points
from spotdl.search.utils import get_playlist_tracks, get_album_tracks, search_for_song
from spotdl.search.songObj import SongObj

#! The actual download stuff
from spotdl.download.downloader import DownloadManager

#! to avoid packaging errors
from multiprocessing import freeze_support

<<<<<<< HEAD

#! Usage is simple - call 'python __main__.py <links, search terms, tracking files seperated by spaces>
#! Eg.
#!      python __main__.py https://open.spotify.com/playlist/37i9dQZF1DWXhcuQw7KIeM?si=xubKHEBESM27RqGkqoXzgQ 'old gods of asgard Control' https://open.spotify.com/album/2YMWspDGtbDgYULXvVQFM6?si=gF5dOQm8QUSo-NdZVsFjAQ https://open.spotify.com/track/08mG3Y1vljYA6bvDt4Wqkj?si=SxezdxmlTx-CaVoucHmrUA
#!
#! Well, yeah its a pretty long example but, in theory, it should work like a charm.
#!
#! A '.spotdlTrackingFile' is automatically  created with the name of the first song in the playlist/album or
#! the name of the song supplied. We don't really re re re-query YTM and SPotify as all relevant details are
#! stored to disk.
#!
#! Files are cleaned up on download failure.
#!
#! All songs are normalized to standard base volume. the soft ones are made louder, the loud ones, softer.
#!
#! The progress bar is synched across multiple-processes (4 processes as of now), getting the progress bar to
#! synch was an absolute pain, each process knows how much 'it' progressed, but the display has to be for the
#! overall progress so, yeah... that took time.
#!
#! spotdl will show you its true speed on longer download's - so make sure you try downloading a playlist.
#!
#! still yet to try and package this but, in theory, there should be no errors.
#!
#!                                                          - cheerio! (Michael)
#!
#! P.S. Tell me what you think. Up to your expectations?
=======
#! used to quiet the output
from io import StringIO as quiet
import sys
>>>>>>> 550746ee

#! Script Help
help_notice = '''
To download a song run,
    spotdl $trackUrl
    eg. spotdl https://open.spotify.com/track/08mG3Y1vljYA6bvDt4Wqkj?si=SxezdxmlTx-CaVoucHmrUA

To download a album run,
    spotdl $albumUrl
    eg. spotdl https://open.spotify.com/album/2YMWspDGtbDgYULXvVQFM6?si=gF5dOQm8QUSo-NdZVsFjAQ

To download a playlist run,
    spotdl $playlistUrl
    eg. spotdl https://open.spotify.com/playlist/37i9dQZF1DWXhcuQw7KIeM?si=xubKHEBESM27RqGkqoXzgQ

To search for and download a song (not very accurate) run,
    spotdl $songQuery
    eg. spotdl 'The HU - Sugaan Essenna'

To resume a failed/incomplete download run,
    spotdl $pathToTrackingFile
    eg. spotdl 'Sugaan Essenna.spotdlTrackingFile'

    Note, '.spotDlTrackingFiles' are automatically created during download start, they are deleted on
    download completion

You can chain up download tasks by seperating them with spaces:
    spotdl $songQuery1 $albumUrl $songQuery2 ... (order does not matter)
    eg. spotdl 'The Hu - Sugaan Essenna' https://open.spotify.com/playlist/37i9dQZF1DWXhcuQw7KIeM?si=xubKHEBESM27RqGkqoXzgQ ...

Spotdl downloads up to 4 songs in parallel - try to download albums and playlists instead of
tracks for more speed
'''

def console_entry_point():
    '''
    This is where all the console processing magic happens.
    Its super simple, rudimentary even but, it's dead simple & it works.
    '''

    if '--help' in cliArgs or '-h' in cliArgs:
        print(help_notice)

        #! We use 'return None' as a convenient exit/break from the function
        return None

    if '--quiet' in cliArgs:
        #! removing --quiet so it doesnt mess up with the download
        cliArgs.remove('--quiet')
        #! make stdout & stderr silent
        sys.stdout = quiet()
        sys.stderr = quiet()

    initialize(
        clientId     = '4fe3fecfe5334023a1472516cc99d805',
        clientSecret = '0f02b7c483c04257984695007a4a8d5c'
        )

    downloader = DownloadManager()

    for request in cliArgs[1:]:
        if ('open.spotify.com' in request and 'track' in request) or 'spotify:track:' in request:
            print('Fetching Song...')
            song = SongObj.from_url(request)

            if song.get_youtube_link() != None:
                downloader.download_single_song(song)
            else:
                print('Skipping %s (%s) as no match could be found on youtube' % (
                    song.get_song_name(), request
                ))
<<<<<<< HEAD

        elif 'open.spotify.com' in request and 'album' in request:
=======
        
        elif ('open.spotify.com' in request and 'album' in request) or 'spotify:album:' in request:
>>>>>>> 550746ee
            print('Fetching Album...')
            songObjList = get_album_tracks(request)

            downloader.download_multiple_songs(songObjList)
<<<<<<< HEAD

        elif 'open.spotify.com' in request and 'playlist' in request:
=======
        
        elif ('open.spotify.com' in request and 'playlist' in request) or 'spotify:playlist:' in request:
>>>>>>> 550746ee
            print('Fetching Playlist...')
            songObjList = get_playlist_tracks(request)

            downloader.download_multiple_songs(songObjList)

        elif request.endswith('.txt'):
            print('Fetching songs from %s...' % request)
            songObjList = []

            with open(request, 'r') as songFile:
                for songLink in songFile.readlines():
                    song = SongObj.from_url(songLink)
                    songObjList.append(song)

            downloader.download_multiple_songs(songObjList)

        elif request.endswith('.spotdlTrackingFile'):
            print('Preparing to resume download...')
            downloader.resume_download_from_tracking_file(request)

        else:
            print('Searching for song "%s"...' % request)
            try:
                song = search_for_song(request)
                downloader.download_single_song(song)

            except Exception:
                print('No song named "%s" could be found on spotify' % request)

    downloader.close()

if __name__ == '__main__':
    freeze_support()

    console_entry_point()<|MERGE_RESOLUTION|>--- conflicted
+++ resolved
@@ -12,38 +12,9 @@
 #! to avoid packaging errors
 from multiprocessing import freeze_support
 
-<<<<<<< HEAD
-
-#! Usage is simple - call 'python __main__.py <links, search terms, tracking files seperated by spaces>
-#! Eg.
-#!      python __main__.py https://open.spotify.com/playlist/37i9dQZF1DWXhcuQw7KIeM?si=xubKHEBESM27RqGkqoXzgQ 'old gods of asgard Control' https://open.spotify.com/album/2YMWspDGtbDgYULXvVQFM6?si=gF5dOQm8QUSo-NdZVsFjAQ https://open.spotify.com/track/08mG3Y1vljYA6bvDt4Wqkj?si=SxezdxmlTx-CaVoucHmrUA
-#!
-#! Well, yeah its a pretty long example but, in theory, it should work like a charm.
-#!
-#! A '.spotdlTrackingFile' is automatically  created with the name of the first song in the playlist/album or
-#! the name of the song supplied. We don't really re re re-query YTM and SPotify as all relevant details are
-#! stored to disk.
-#!
-#! Files are cleaned up on download failure.
-#!
-#! All songs are normalized to standard base volume. the soft ones are made louder, the loud ones, softer.
-#!
-#! The progress bar is synched across multiple-processes (4 processes as of now), getting the progress bar to
-#! synch was an absolute pain, each process knows how much 'it' progressed, but the display has to be for the
-#! overall progress so, yeah... that took time.
-#!
-#! spotdl will show you its true speed on longer download's - so make sure you try downloading a playlist.
-#!
-#! still yet to try and package this but, in theory, there should be no errors.
-#!
-#!                                                          - cheerio! (Michael)
-#!
-#! P.S. Tell me what you think. Up to your expectations?
-=======
 #! used to quiet the output
 from io import StringIO as quiet
 import sys
->>>>>>> 550746ee
 
 #! Script Help
 help_notice = '''
@@ -115,24 +86,14 @@
                 print('Skipping %s (%s) as no match could be found on youtube' % (
                     song.get_song_name(), request
                 ))
-<<<<<<< HEAD
-
-        elif 'open.spotify.com' in request and 'album' in request:
-=======
         
         elif ('open.spotify.com' in request and 'album' in request) or 'spotify:album:' in request:
->>>>>>> 550746ee
             print('Fetching Album...')
             songObjList = get_album_tracks(request)
 
             downloader.download_multiple_songs(songObjList)
-<<<<<<< HEAD
-
-        elif 'open.spotify.com' in request and 'playlist' in request:
-=======
         
         elif ('open.spotify.com' in request and 'playlist' in request) or 'spotify:playlist:' in request:
->>>>>>> 550746ee
             print('Fetching Playlist...')
             songObjList = get_playlist_tracks(request)
 
