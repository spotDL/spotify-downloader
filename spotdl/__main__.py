--- conflicted
+++ resolved
@@ -7,19 +7,8 @@
 # ! The actual download stuff
 from spotdl.download.downloader import DownloadManager
 from spotdl.search.spotifyClient import SpotifyClient
-<<<<<<< HEAD
 import spotdl.search.songGatherer as songGatherer
 
-=======
-# ! Song Search from different start points
-from spotdl.search.utils import (
-    get_playlist_tracks,
-    get_album_tracks,
-    get_artist_tracks,
-    get_saved_tracks,
-    search_for_song,
-)
->>>>>>> 96aa51d7
 from spotdl.download import ffmpeg
 
 # ! Usage is simple - call:
@@ -127,20 +116,17 @@
         sys.exit(1)
 
     for request in arguments.url:
-        if 'saved' == request and not arguments.userAuth:
+        if "saved" == request and not arguments.userAuth:
             arguments.userAuth = True
-            print("Detected 'saved' in command line, but no --user-auth flag. Enabling Anyways.")
+            print(
+                "Detected 'saved' in command line, but no --user-auth flag. Enabling Anyways."
+            )
             print("Please Log In...")
 
     SpotifyClient.init(
-<<<<<<< HEAD
         client_id="5f573c9620494bae87890c0f08a60293",
         client_secret="212476d9b0f3472eaa762d90b19b0ba8",
-=======
-        client_id='5f573c9620494bae87890c0f08a60293',
-        client_secret='212476d9b0f3472eaa762d90b19b0ba8',
-        user_auth=arguments.userAuth
->>>>>>> 96aa51d7
+        user_auth=arguments.userAuth,
     )
 
     if arguments.path:
@@ -159,54 +145,11 @@
             signal.signal(signal.SIGINT, gracefulExit)
             signal.signal(signal.SIGTERM, gracefulExit)
 
-<<<<<<< HEAD
         songObjList = []
         for request in arguments.query:
             if request.endswith(".spotdlTrackingFile"):
                 print("Preparing to resume download...")
                 downloader.resume_download_from_tracking_file(request)
-=======
-        for request in arguments.url:
-            if 'open.spotify.com' in request and 'track' in request:
-                print('Fetching Song...')
-                song = SongObj.from_url(request)
-
-                if song is not None:
-                    if song.get_youtube_link() is not None:
-                        downloader.download_single_song(song)
-                    else:
-                        print('Skipping %s (%s) as no match could be found on youtube' % (
-                            song.get_song_name(), request
-                        ))
-
-            elif 'open.spotify.com' in request and 'album' in request:
-                print('Fetching Album...')
-                songObjList = get_album_tracks(request)
-
-                downloader.download_multiple_songs(songObjList)
-
-            elif 'open.spotify.com' in request and 'playlist' in request:
-                print('Fetching Playlist...')
-                songObjList = get_playlist_tracks(request)
-
-                downloader.download_multiple_songs(songObjList)
-
-            elif 'open.spotify.com' in request and 'artist' in request:
-                print('Fetching artist...')
-                artistObjList = get_artist_tracks(request)
-
-                downloader.download_multiple_songs(artistObjList)
-
-            elif request.endswith('.spotdlTrackingFile'):
-                print('Preparing to resume download...')
-                downloader.resume_download_from_tracking_file(request)
-
-            elif request == "saved":
-                print('Fetching Saved Songs...')
-                songObjList = get_saved_tracks()
-                downloader.download_multiple_songs(songObjList)
-
->>>>>>> 96aa51d7
             else:
                 songObjList.extend(songGatherer.from_query(request))
                 print()
@@ -226,13 +169,19 @@
     )
     parser.add_argument("--debug-termination", action="store_true")
     parser.add_argument("-o", "--output", help="Output directory path", dest="path")
-    parser.add_argument("-of", "--output-format", help="Output format", dest="format",
-                        choices={"mp3", "m4a", "flac", "ogg", "opus"}, default="mp3")
+    parser.add_argument(
+        "-of",
+        "--output-format",
+        help="Output format",
+        dest="format",
+        choices={"mp3", "m4a", "flac", "ogg", "opus"},
+        default="mp3",
+    )
     parser.add_argument(
         "--user-auth",
         help="Use User Authentication",
-        action='store_true',
-        dest="userAuth"
+        action="store_true",
+        dest="userAuth",
     )
     parser.add_argument("-f", "--ffmpeg", help="Path to ffmpeg", dest="ffmpeg")
     parser.add_argument(
