# ! Basic necessities to get the CLI running
import signal
import sys
import argparse
import os

# ! The actual download stuff
from spotdl.download.downloader import DownloadManager
from spotdl.search.songObj import SongObj
from spotdl.search.spotifyClient import SpotifyClient
# ! Song Search from different start points
from spotdl.search.utils import (
    get_playlist_tracks,
    get_album_tracks,
    get_artist_tracks,
    get_saved_tracks,
    search_for_song,
)
from spotdl.download import ffmpeg

# ! Usage is simple - call:
#   'python __main__.py <links, search terms, tracking files separated by spaces>
# ! Eg.
# !      python __main__.py
# !          https://open.spotify.com/playlist/37i9dQZF1DWXhcuQw7KIeM?si=xubKHEBESM27RqGkqoXzgQ
# !          'old gods of asgard Control'
# !          https://open.spotify.com/album/2YMWspDGtbDgYULXvVQFM6?si=gF5dOQm8QUSo-NdZVsFjAQ
# !          https://open.spotify.com/track/08mG3Y1vljYA6bvDt4Wqkj?si=SxezdxmlTx-CaVoucHmrUA
# !
# ! Well, yeah its a pretty long example but, in theory, it should work like a charm.
# !
# ! A '.spotdlTrackingFile' is automatically  created with the name of the first song in the
# ! playlist/album or the name of the song supplied. We don't really re re re-query YTM and Spotify
# ! as all relevant details are stored to disk.
# !
# ! Files are cleaned up on download failure.
# !
# ! All songs are normalized to standard base volume. the soft ones are made louder,
# ! the loud ones, softer.
# !
# ! The progress bar is synched across multiple-processes (4 processes as of now), getting the
# ! progress bar to synch was an absolute pain, each process knows how much 'it' progressed,
# ! but the display has to be for the overall progress so, yeah... that took time.
# !
# ! spotdl will show you its true speed on longer download's - so make sure you try
# ! downloading a playlist.
# !
# ! still yet to try and package this but, in theory, there should be no errors.
# !
# !                                                          - cheerio! (Michael)
# !
# ! P.S. Tell me what you think. Up to your expectations?

# ! Script Help
help_notice = '''
To download a song run,
    spotdl [trackUrl]
    ex. spotdl https://open.spotify.com/track/0VjIjW4GlUZAMYd2vXMi3b?si=1stnMF5GSdClnIEARnJiiQ

To download a album run,
    spotdl [albumUrl]
    ex. spotdl https://open.spotify.com/album/4yP0hdKOZPNshxUOjY0cZj?si=AssgQQrVTJqptFe7X92jNg

To download a playlist, run:
    spotdl [playlistUrl]
    ex. spotdl https://open.spotify.com/playlist/37i9dQZF1E8UXBoz02kGID?si=oGd5ctlyQ0qblj_bL6WWow

To download your saved songs, run:
    spotdl --user-auth saved

To search for and download a song, run, with quotation marks:
Note: This is not accurate and often causes errors.
    spotdl [songQuery]
    ex. spotdl 'The Weeknd - Blinding Lights'

To resume a failed/incomplete download, run:
    spotdl [pathToTrackingFile]
    ex. spotdl 'The Weeknd - Blinding Lights.spotdlTrackingFile'

    .spotdlTrackingFiles are automatically created when a download starts and deleted on completion

You can queue up multiple download tasks by separating the arguments with spaces:
    spotdl [songQuery1] [albumUrl] [songQuery2] ... (order does not matter)
    ex. spotdl 'The Weeknd - Blinding Lights'
            https://open.spotify.com/playlist/37i9dQZF1E8UXBoz02kGID?si=oGd5ctlyQ0qblj_bL6WWow ...

You can use the --debug-termination flag to figure out where in the code spotdl got stuck.

spotDL downloads up to 4 songs in parallel, so for a faster experience,
download albums and playlist, rather than tracks.
'''


def console_entry_point():
    '''
    This is where all the console processing magic happens.
    Its super simple, rudimentary even but, it's dead simple & it works.
    '''
    arguments = parse_arguments()

    if ffmpeg.has_correct_version(
        arguments.ignore_ffmpeg_version,
        arguments.ffmpeg or "ffmpeg"
    ) is False:
        sys.exit(1)

    SpotifyClient.init(
        client_id='5f573c9620494bae87890c0f08a60293',
        client_secret='212476d9b0f3472eaa762d90b19b0ba8'
<<<<<<< HEAD
        user_auth=arguments.userAuth
=======
>>>>>>> a0b1147f
    )

    if arguments.path:
        if not os.path.isdir(arguments.path):
            sys.exit("The output directory doesn't exist.")
        print(f"Will download to: {os.path.abspath(arguments.path)}")
        os.chdir(arguments.path)

    with DownloadManager(arguments.ffmpeg) as downloader:
        if not arguments.debug_termination:
            def gracefulExit(signal, frame):
                downloader.displayManager.close()
                sys.exit(0)

            signal.signal(signal.SIGINT, gracefulExit)
            signal.signal(signal.SIGTERM, gracefulExit)

        for request in arguments.url:
            if 'open.spotify.com' in request and 'track' in request:
                print('Fetching Song...')
                song = SongObj.from_url(request)

                if song.get_youtube_link() is not None:
                    downloader.download_single_song(song)
                else:
                    print('Skipping %s (%s) as no match could be found on youtube' % (
                        song.get_song_name(), request
                    ))

            elif 'open.spotify.com' in request and 'album' in request:
                print('Fetching Album...')
                songObjList = get_album_tracks(request)

                downloader.download_multiple_songs(songObjList)

            elif 'open.spotify.com' in request and 'playlist' in request:
                print('Fetching Playlist...')
                songObjList = get_playlist_tracks(request)

                downloader.download_multiple_songs(songObjList)

            elif 'open.spotify.com' in request and 'artist' in request:
                print('Fetching artist...')
                artistObjList = get_artist_tracks(request)

                downloader.download_multiple_songs(artistObjList)

            elif request.endswith('.spotdlTrackingFile'):
                print('Preparing to resume download...')
                downloader.resume_download_from_tracking_file(request)

            elif request == "saved":
                print('Fetching Saved Songs...')
                if arguments.userAuth:
                    songObjList = get_saved_tracks()
                    downloader.download_multiple_songs(songObjList)
                else:
                    print("Cannot download saved songs without the --user-auth flag. Try again.")

            else:
                print('Searching for song "%s"...' % request)
                try:
                    song = search_for_song(request)
                    downloader.download_single_song(song)
                except Exception as e:
                    print(e)


def parse_arguments():
    parser = argparse.ArgumentParser(
        prog="spotdl",
        description=help_notice,
        formatter_class=argparse.RawDescriptionHelpFormatter,
    )
    parser.add_argument("url", type=str, nargs="+", help="URL to a song/album/playlist")
    parser.add_argument("--debug-termination", action="store_true")
    parser.add_argument("-o", "--output", help="Output directory path", dest="path")
<<<<<<< HEAD
    parser.add_argument(
        "--user-auth",
        help="Use User Authentication",
        action='store_true',
        dest="userAuth"
    )
=======
    parser.add_argument("-f", "--ffmpeg", help="Path to ffmpeg", dest="ffmpeg")
>>>>>>> a0b1147f
    parser.add_argument("--ignore-ffmpeg-version",
                        help="Ignore ffmpeg version", action="store_true")

    return parser.parse_args()


if __name__ == '__main__':
    console_entry_point()<|MERGE_RESOLUTION|>--- conflicted
+++ resolved
@@ -106,11 +106,8 @@
 
     SpotifyClient.init(
         client_id='5f573c9620494bae87890c0f08a60293',
-        client_secret='212476d9b0f3472eaa762d90b19b0ba8'
-<<<<<<< HEAD
+        client_secret='212476d9b0f3472eaa762d90b19b0ba8',
         user_auth=arguments.userAuth
-=======
->>>>>>> a0b1147f
     )
 
     if arguments.path:
@@ -188,16 +185,13 @@
     parser.add_argument("url", type=str, nargs="+", help="URL to a song/album/playlist")
     parser.add_argument("--debug-termination", action="store_true")
     parser.add_argument("-o", "--output", help="Output directory path", dest="path")
-<<<<<<< HEAD
     parser.add_argument(
         "--user-auth",
         help="Use User Authentication",
         action='store_true',
         dest="userAuth"
     )
-=======
     parser.add_argument("-f", "--ffmpeg", help="Path to ffmpeg", dest="ffmpeg")
->>>>>>> a0b1147f
     parser.add_argument("--ignore-ffmpeg-version",
                         help="Ignore ffmpeg version", action="store_true")
 
