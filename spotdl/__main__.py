# ! Basic necessities to get the CLI running
import signal
import sys
import argparse
import os

# ! The actual download stuff
from spotdl.download.downloader import DownloadManager
from spotdl.search.songObj import SongObj
from spotdl.search.spotifyClient import SpotifyClient
# ! Song Search from different start points
from spotdl.search.utils import (
    get_playlist_tracks,
    get_album_tracks,
    get_artist_tracks,
    search_for_song,
)
from spotdl.download import ffmpeg

# ! Usage is simple - call:
#   'python __main__.py <links, search terms, tracking files separated by spaces>
# ! Eg.
# !      python __main__.py
# !          https://open.spotify.com/playlist/37i9dQZF1DWXhcuQw7KIeM?si=xubKHEBESM27RqGkqoXzgQ
# !          'old gods of asgard Control'
# !          https://open.spotify.com/album/2YMWspDGtbDgYULXvVQFM6?si=gF5dOQm8QUSo-NdZVsFjAQ
# !          https://open.spotify.com/track/08mG3Y1vljYA6bvDt4Wqkj?si=SxezdxmlTx-CaVoucHmrUA
# !
# ! Well, yeah its a pretty long example but, in theory, it should work like a charm.
# !
# ! A '.spotdlTrackingFile' is automatically  created with the name of the first song in the
# ! playlist/album or the name of the song supplied. We don't really re re re-query YTM and Spotify
# ! as all relevant details are stored to disk.
# !
# ! Files are cleaned up on download failure.
# !
# ! All songs are normalized to standard base volume. the soft ones are made louder,
# ! the loud ones, softer.
# !
# ! The progress bar is synched across multiple-processes (4 processes as of now), getting the
# ! progress bar to synch was an absolute pain, each process knows how much 'it' progressed,
# ! but the display has to be for the overall progress so, yeah... that took time.
# !
# ! spotdl will show you its true speed on longer download's - so make sure you try
# ! downloading a playlist.
# !
# ! still yet to try and package this but, in theory, there should be no errors.
# !
# !                                                          - cheerio! (Michael)
# !
# ! P.S. Tell me what you think. Up to your expectations?

# ! Script Help
help_notice = '''
To download a song run,
    spotdl [trackUrl]
    ex. spotdl https://open.spotify.com/track/0VjIjW4GlUZAMYd2vXMi3b?si=1stnMF5GSdClnIEARnJiiQ

To download a album run,
    spotdl [albumUrl]
    ex. spotdl https://open.spotify.com/album/4yP0hdKOZPNshxUOjY0cZj?si=AssgQQrVTJqptFe7X92jNg

To download a playlist, run:
    spotdl [playlistUrl]
    ex. spotdl https://open.spotify.com/playlist/37i9dQZF1E8UXBoz02kGID?si=oGd5ctlyQ0qblj_bL6WWow

To search for and download a song, run, with quotation marks:
Note: This is not accurate and often causes errors.
    spotdl [songQuery]
    ex. spotdl 'The Weeknd - Blinding Lights'

To resume a failed/incomplete download, run:
    spotdl [pathToTrackingFile]
    ex. spotdl 'The Weeknd - Blinding Lights.spotdlTrackingFile'

    .spotdlTrackingFiles are automatically created when a download starts and deleted on completion

You can queue up multiple download tasks by separating the arguments with spaces:
    spotdl [songQuery1] [albumUrl] [songQuery2] ... (order does not matter)
    ex. spotdl 'The Weeknd - Blinding Lights'
            https://open.spotify.com/playlist/37i9dQZF1E8UXBoz02kGID?si=oGd5ctlyQ0qblj_bL6WWow ...

You can use the --debug-termination flag to figure out where in the code spotdl got stuck.

spotDL downloads up to 4 songs in parallel, so for a faster experience,
download albums and playlist, rather than tracks.
'''


def console_entry_point():
    '''
    This is where all the console processing magic happens.
    Its super simple, rudimentary even but, it's dead simple & it works.
    '''
    arguments = parse_arguments()

    if ffmpeg.has_correct_version(
        arguments.ignore_ffmpeg_version,
        arguments.ffmpeg or "ffmpeg"
    ) is False:
        sys.exit(1)

    SpotifyClient.init(
        client_id='5f573c9620494bae87890c0f08a60293',
        client_secret='212476d9b0f3472eaa762d90b19b0ba8'
    )

    if arguments.path:
        if not os.path.isdir(arguments.path):
            sys.exit("The output directory doesn't exist.")
        print(f"Will download to: {os.path.abspath(arguments.path)}")
        os.chdir(arguments.path)

<<<<<<< HEAD
    if not arguments.debug_termination:
        def gracefulExit(signal, frame):
            downloader.close()
            sys.exit(0)

        signal.signal(signal.SIGINT, gracefulExit)
        signal.signal(signal.SIGTERM, gracefulExit)
=======
    with DownloadManager(arguments.ffmpeg) as downloader:
>>>>>>> 9fac2676

    with DownloadManager() as downloader:
        for request in arguments.url:
            if 'open.spotify.com' in request and 'track' in request:
                print('Fetching Song...')
                song = SongObj.from_url(request)

                if song.get_youtube_link() is not None:
                    downloader.download_single_song(song)
                else:
                    print('Skipping %s (%s) as no match could be found on youtube' % (
                        song.get_song_name(), request
                    ))

            elif 'open.spotify.com' in request and 'album' in request:
                print('Fetching Album...')
                songObjList = get_album_tracks(request)

                downloader.download_multiple_songs(songObjList)

            elif 'open.spotify.com' in request and 'playlist' in request:
                print('Fetching Playlist...')
                songObjList = get_playlist_tracks(request)

                downloader.download_multiple_songs(songObjList)

            elif 'open.spotify.com' in request and 'artist' in request:
                print('Fetching artist...')
                artistObjList = get_artist_tracks(request)

                downloader.download_multiple_songs(artistObjList)

            elif request.endswith('.spotdlTrackingFile'):
                print('Preparing to resume download...')
                downloader.resume_download_from_tracking_file(request)

            else:
                print('Searching for song "%s"...' % request)
                try:
                    song = search_for_song(request)
                    downloader.download_single_song(song)
                except Exception as e:
                    print(e)


def parse_arguments():
    parser = argparse.ArgumentParser(
        prog="spotdl",
        description=help_notice,
        formatter_class=argparse.RawDescriptionHelpFormatter,
    )
    parser.add_argument("url", type=str, nargs="+", help="URL to a song/album/playlist")
    parser.add_argument("--debug-termination", action="store_true")
    parser.add_argument("-o", "--output", help="Output directory path", dest="path")
    parser.add_argument("-f", "--ffmpeg", help="Path to ffmpeg", dest="ffmpeg")
    parser.add_argument("--ignore-ffmpeg-version",
                        help="Ignore ffmpeg version", action="store_true")

    return parser.parse_args()


if __name__ == '__main__':
    console_entry_point()<|MERGE_RESOLUTION|>--- conflicted
+++ resolved
@@ -111,19 +111,15 @@
         print(f"Will download to: {os.path.abspath(arguments.path)}")
         os.chdir(arguments.path)
 
-<<<<<<< HEAD
-    if not arguments.debug_termination:
-        def gracefulExit(signal, frame):
-            downloader.close()
-            sys.exit(0)
+    with DownloadManager(arguments.ffmpeg) as downloader:
+        if not arguments.debug_termination:
+            def gracefulExit(signal, frame):
+                downloader.displayManager.close()
+                sys.exit(0)
 
-        signal.signal(signal.SIGINT, gracefulExit)
-        signal.signal(signal.SIGTERM, gracefulExit)
-=======
-    with DownloadManager(arguments.ffmpeg) as downloader:
->>>>>>> 9fac2676
+            signal.signal(signal.SIGINT, gracefulExit)
+            signal.signal(signal.SIGTERM, gracefulExit)
 
-    with DownloadManager() as downloader:
         for request in arguments.url:
             if 'open.spotify.com' in request and 'track' in request:
                 print('Fetching Song...')
