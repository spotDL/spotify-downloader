--- conflicted
+++ resolved
@@ -95,17 +95,13 @@
         client_secret='0f02b7c483c04257984695007a4a8d5c'
     )
 
-<<<<<<< HEAD
-    with DownloadManager() as downloader:
-=======
     if arguments.path:
         if not os.path.isdir(arguments.path):
             sys.exit("The output directory doesn't exist.")
         print(f"Will download to: {os.path.abspath(arguments.path)}")
         os.chdir(arguments.path)
 
-    downloader = DownloadManager()
->>>>>>> 585ffd63
+    with DownloadManager() as downloader:
 
         for request in arguments.url:
             if 'open.spotify.com' in request and 'track' in request:
@@ -129,19 +125,13 @@
                 print('Fetching Playlist...')
                 songObjList = get_playlist_tracks(request)
 
-<<<<<<< HEAD
                 downloader.download_multiple_songs(songObjList)
-=======
-        elif 'open.spotify.com' in request and 'artist' in request:
-            print('Fetching artist...')
-            artistObjList = get_artist_tracks(request)
 
-            downloader.download_multiple_songs(artistObjList)
+            elif 'open.spotify.com' in request and 'artist' in request:
+                print('Fetching artist...')
+                artistObjList = get_artist_tracks(request)
 
-        elif request.endswith('.spotdlTrackingFile'):
-            print('Preparing to resume download...')
-            downloader.resume_download_from_tracking_file(request)
->>>>>>> 585ffd63
+                downloader.download_multiple_songs(artistObjList)
 
             elif request.endswith('.spotdlTrackingFile'):
                 print('Preparing to resume download...')
