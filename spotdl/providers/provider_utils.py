--- conflicted
+++ resolved
@@ -2,12 +2,8 @@
 
 from pathlib import Path
 from typing import List
-<<<<<<< HEAD
-from thefuzz import fuzz
-=======
 
 from rapidfuzz import fuzz
->>>>>>> 7be4f437
 
 
 def _match_percentage(str1: str, str2: str, score_cutoff: float = 0) -> float:
