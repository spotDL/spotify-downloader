"""
Genius Lyrics module.
"""

from typing import Dict, List, Optional

import requests
from bs4 import BeautifulSoup

from spotdl.providers.lyrics.base import LyricsProvider
from spotdl.utils.config import GlobalConfig

__all__ = ["Genius"]


class Genius(LyricsProvider):
    """
    Genius lyrics provider class.
    """

    def __init__(self, access_token: str):
        """
        Init the lyrics provider search and set headers.
        """

        super().__init__()

        self.access_token = access_token

        self.headers.update(
            {
                "Authorization": f"Bearer {self.access_token}",
            }
        )

        self.session = requests.Session()
        self.session.headers.update(self.headers)

    def get_results(self, name: str, artists: List[str], **_) -> Dict[str, str]:
        """
        Returns the results for the given song.

        ### Arguments
        - name: The name of the song.
        - artists: The artists of the song.
        - kwargs: Additional arguments.

        ### Returns
        - A dictionary with the results. (The key is the title and the value is the url.)
        """

        artists_str = ", ".join(artists)
        title = f"{name} - {artists_str}"

        search_response = self.session.get(
            "https://api.genius.com/search",
            params={"q": title},
            headers=self.headers,
            timeout=10,
            proxies=GlobalConfig.get_parameter("proxies"),
        )

        results: Dict[str, str] = {}
        for hit in search_response.json()["response"]["hits"]:
            results[hit["result"]["full_title"]] = hit["result"]["id"]

        return results
    
    def extract_lyrics(self, url: str, **_) -> Optional[str]:
        """
        Extracts the lyrics from the given url.

        ### Arguments
        - url: The url to extract the lyrics from.
        - kwargs: Additional arguments.

        ### Returns
        - The lyrics of the song or None if no lyrics were found.
        """

        url = f"https://api.genius.com/songs/{url}"
        song_response = self.session.get(
            url,
            headers=self.headers,
            timeout=10,
            proxies=GlobalConfig.get_parameter("proxies"),
        )
        url = song_response.json()["response"]["song"]["url"]

        soup = None
        counter = 0
        while counter < 4:
            genius_page_response = self.session.get(
                url,
                headers=self.headers,
                timeout=10,
                proxies=GlobalConfig.get_parameter("proxies"),
            )

            if not genius_page_response.ok:
                counter += 1
                continue

            soup = BeautifulSoup(
                genius_page_response.text.replace("<br/>", "\n"), "html.parser"
            )

            break

        if soup is None:
            return None

        lyrics_div = soup.select_one("div.lyrics")
<<<<<<< HEAD
        lyrics_containers = soup.select("div[class^=Lyrics__Container]")
        lyrics_container = soup.find("div", {"data-lyrics-container": "true"})
=======
        lyrics_container = soup.select("div[class^=Lyrics__Container]")

        # As of Aug 2025, Genius has added a lyrics header div. Remove it if present.
        # <div data-exclude-from-selection="true"
        # class="LyricsHeader__Container-sc-5e4b7146-1 hFsUgC">
        lyrics_header = soup.select_one("div[class^=LyricsHeader__Container]")

        if lyrics_header:
            lyrics_header.decompose()
>>>>>>> e5c6f456

        # Get lyrics
        if lyrics_div:
            lyrics = lyrics_div.get_text()
<<<<<<< HEAD
        elif lyrics_containers:
            lyrics = "\n".join(con.get_text() for con in lyrics_containers)
        elif lyrics_container: 
            lyrics = lyrics_container.get_text("\n")
=======
        elif lyrics_container:
            lyrics = "\n".join(con.get_text() for con in lyrics_container)
>>>>>>> e5c6f456
        else:
            return None

        if not lyrics:
            return None

        # Clean lyrics
        lyrics = lyrics.strip()

        # Remove desc at the beginning if it exists
        for to_remove in ["desc", "Desc"]:
            lyrics.replace(to_remove, "", 1)

        return lyrics<|MERGE_RESOLUTION|>--- conflicted
+++ resolved
@@ -111,10 +111,6 @@
             return None
 
         lyrics_div = soup.select_one("div.lyrics")
-<<<<<<< HEAD
-        lyrics_containers = soup.select("div[class^=Lyrics__Container]")
-        lyrics_container = soup.find("div", {"data-lyrics-container": "true"})
-=======
         lyrics_container = soup.select("div[class^=Lyrics__Container]")
 
         # As of Aug 2025, Genius has added a lyrics header div. Remove it if present.
@@ -124,20 +120,12 @@
 
         if lyrics_header:
             lyrics_header.decompose()
->>>>>>> e5c6f456
 
         # Get lyrics
         if lyrics_div:
             lyrics = lyrics_div.get_text()
-<<<<<<< HEAD
-        elif lyrics_containers:
-            lyrics = "\n".join(con.get_text() for con in lyrics_containers)
-        elif lyrics_container: 
-            lyrics = lyrics_container.get_text("\n")
-=======
         elif lyrics_container:
             lyrics = "\n".join(con.get_text() for con in lyrics_container)
->>>>>>> e5c6f456
         else:
             return None
 
