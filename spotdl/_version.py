"""
Version module for spotdl.
"""

<<<<<<< HEAD
__version__ = "4.1.12"
=======
__version__ = "4.2.0"
>>>>>>> 520c8c21
<|MERGE_RESOLUTION|>--- conflicted
+++ resolved
@@ -2,8 +2,4 @@
 Version module for spotdl.
 """
 
-<<<<<<< HEAD
-__version__ = "4.1.12"
-=======
-__version__ = "4.2.0"
->>>>>>> 520c8c21
+__version__ = "4.2.1"