from typing import List

from spotdl.search.songObj import SongObj
from spotdl.search.spotifyClient import get_spotify_client


def search_for_song(query: str) -> SongObj:
    '''
    `str` `query` : what you'd type into spotify's search box

    Queries Spotify for a song and returns the best match
    '''

    # get a spotify client
    spotifyClient = get_spotify_client()

    # get possible matches from spotify
    result = spotifyClient.search(query, type='track')

    # return first result link or if no matches are found, raise and Exception
    if len(result['tracks']['items']) == 0:
        raise Exception('No song matches found on Spotify')
    else:
        for songResult in result['tracks']['items']:
            songUrl = 'http://open.spotify.com/track/' + songResult['id']
            song = SongObj.from_url(songUrl)

            if song.get_youtube_link() is not None:
                return song

        raise Exception('Could not match any of the results on YouTube')


def get_album_tracks(albumUrl: str) -> List[SongObj]:
    '''
    `str` `albumUrl` : Spotify Url of the album whose tracks are to be
    retrieved

    returns a `list<songObj>` containing Url's of each track in the given album
    '''

    spotifyClient = get_spotify_client()
    albumTracks = []

    trackResponse = spotifyClient.album_tracks(albumUrl)

    # while loop acts like do-while
    while True:

        for track in trackResponse['items']:
            song = SongObj.from_url('https://open.spotify.com/track/' + track['id'])

            if song.get_youtube_link() is not None:
                albumTracks.append(song)

        # check if more tracks are to be passed
        if trackResponse['next']:
            trackResponse = spotifyClient.album_tracks(
                albumUrl,
                offset=len(albumTracks)
            )
        else:
            break

    return albumTracks


def get_playlist_tracks(playlistUrl: str) -> List[SongObj]:
    '''
    `str` `playlistUrl` : Spotify Url of the album whose tracks are to be
    retrieved

    returns a `list<songObj>` containing Url's of each track in the given playlist
    '''

    spotifyClient = get_spotify_client()
    playlistTracks = []

    playlistResponse = spotifyClient.playlist_tracks(playlistUrl)

    # while loop to mimic do-while
    while True:

        for songEntry in playlistResponse['items']:
            if songEntry['track'] is None or songEntry['track']['id'] is None:
                continue

            song = SongObj.from_url(
                'https://open.spotify.com/track/' + songEntry['track']['id'])

            if song.get_youtube_link() is not None:
                playlistTracks.append(song)

        # check if more tracks are to be passed
        if playlistResponse['next']:
            playlistResponse = spotifyClient.playlist_tracks(
                playlistUrl,
<<<<<<< HEAD
                offset=len(playlistTracks)
=======
                offset=playlistResponse['offset'] + playlistResponse['limit']
>>>>>>> fb2eddab
            )
        else:
            break

    return playlistTracks<|MERGE_RESOLUTION|>--- conflicted
+++ resolved
@@ -95,11 +95,7 @@
         if playlistResponse['next']:
             playlistResponse = spotifyClient.playlist_tracks(
                 playlistUrl,
-<<<<<<< HEAD
-                offset=len(playlistTracks)
-=======
                 offset=playlistResponse['offset'] + playlistResponse['limit']
->>>>>>> fb2eddab
             )
         else:
             break
