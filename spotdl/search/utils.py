--- conflicted
+++ resolved
@@ -4,10 +4,6 @@
 from spotdl.search.spotifyClient import get_spotify_client
 
 
-<<<<<<< HEAD
-
-=======
->>>>>>> 6bba4641
 def search_for_song(query: str) -> SongObj:
     '''
     `str` `query` : what you'd type into spotify's search box
@@ -29,11 +25,7 @@
             songUrl = 'http://open.spotify.com/track/' + songResult['id']
             song = SongObj.from_url(songUrl)
 
-<<<<<<< HEAD
-            if song.get_youtube_link() != None:
-=======
             if song.get_youtube_link() is not None:
->>>>>>> 6bba4641
                 return song
 
         raise Exception('Could not match any of the results on YouTube')
@@ -56,16 +48,9 @@
     while True:
 
         for track in trackResponse['items']:
-<<<<<<< HEAD
-            song = SongObj.from_url(
-                'https://open.spotify.com/track/' + track['id'])
-
-            if song.get_youtube_link() != None:
-=======
             song = SongObj.from_url('https://open.spotify.com/track/' + track['id'])
 
             if song.get_youtube_link() is not None:
->>>>>>> 6bba4641
                 albumTracks.append(song)
 
         # check if more tracks are to be passed
@@ -100,11 +85,7 @@
             song = SongObj.from_url(
                 'https://open.spotify.com/track/' + songEntry['track']['id'])
 
-<<<<<<< HEAD
-            if song.get_youtube_link() != None:
-=======
             if song.get_youtube_link() is not None:
->>>>>>> 6bba4641
                 playlistTracks.append(song)
 
         # check if more tracks are to be passed
