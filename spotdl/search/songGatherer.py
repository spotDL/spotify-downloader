--- conflicted
+++ resolved
@@ -350,7 +350,6 @@
         if song is not None and song.get_youtube_link() is not None:
             tracks.append(song)
 
-<<<<<<< HEAD
     return savedTracks
 
 
@@ -387,7 +386,4 @@
     except (AttributeError, IndexError):
         lyrics = ""
 
-    return SongObj(rawTrackMeta, rawAlbumMeta, rawArtistMeta, youtubeURL, lyrics)
-=======
-    return tracks
->>>>>>> 39f0ba2f
+    return SongObj(rawTrackMeta, rawAlbumMeta, rawArtistMeta, youtubeURL, lyrics)