--- conflicted
+++ resolved
@@ -275,12 +275,8 @@
     spotify_client = SpotifyClient()
     tracks = []
 
-<<<<<<< HEAD
     playlist_response = spotify_client.playlist_tracks(playlist_url)
     playlist = spotify_client.playlist(playlist_url)
-=======
-    playlist_response = spotify_client.playlist_items(playlist_url)
->>>>>>> 209dfde9
     if playlist_response is None:
         raise ValueError("Wrong playlist id")
 
