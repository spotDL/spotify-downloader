--- conflicted
+++ resolved
@@ -20,11 +20,8 @@
         self.__rawAlbumMeta  = rawArtistMeta
         self.__rawArtistMeta = rawArtistMeta
         self.__youtubeLink   = youtubeLink
-<<<<<<< HEAD
         self.__playlistIndex = None
-=======
         self.__lyrics = lyrics
->>>>>>> ce792cc8
 
     #! constructors here are a bit mucky, there are two different constructors for two
     #! different use cases, hence the actual __init__ function does not exist
@@ -93,11 +90,8 @@
         rawAlbumMeta  = dataDump['rawAlbumMeta']
         rawArtistMeta = dataDump['rawAlbumMeta']
         youtubeLink   = dataDump['youtubeLink']
-<<<<<<< HEAD
+        lyrics        = dataDump['lyrics']
         playlistIndex = dataDump['playlistIndex']
-=======
-        lyrics        = dataDump['lyrics']
->>>>>>> ce792cc8
 
         returnObj = cls(
             rawTrackMeta, rawAlbumMeta,
