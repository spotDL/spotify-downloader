--- conflicted
+++ resolved
@@ -32,7 +32,7 @@
     poolSize = 4
 
     def __init__(self, ffmpeg_path: str = "ffmpeg"):
-
+    
         # start a server for objects shared across processes
         self.displayManager = DisplayManager()
         self.downloadTracker = DownloadTracker()
@@ -227,11 +227,8 @@
                 trackAudioStream=trackAudioStream,
                 downloadedFilePath=downloadedFilePath,
                 convertedFilePath=convertedFilePath,
-<<<<<<< HEAD
-                outputFormat=arguments['format']
-=======
+                outputFormat=arguments['format'],
                 ffmpegPath=self.ffmpeg_path
->>>>>>> 9fac2676
             )
 
             if dispayProgressTracker:
