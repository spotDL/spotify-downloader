--- conflicted
+++ resolved
@@ -252,41 +252,7 @@
             if dispayProgressTracker:
                 dispayProgressTracker.notify_youtube_download_completion()
 
-<<<<<<< HEAD
-            # convert downloaded file to MP3 with normalization
-
-            # ! -af loudnorm=I=-7:LRA applies EBR 128 loudness normalization algorithm with
-            # ! intergrated loudness target (I) set to -17, using values lower than -15
-            # ! causes 'pumping' i.e. rhythmic variation in loudness that should not
-            # ! exist -loud parts exaggerate, soft parts left alone.
-            # !
-            # ! dynaudnorm applies dynamic non-linear RMS based normalization, this is what
-            # ! actually normalized the audio. The loudnorm filter just makes the apparent
-            # ! loudness constant
-            # !
-            # ! apad=pad_dur=2 adds 2 seconds of silence toward the end of the track, this is
-            # ! done because the loudnorm filter clips/cuts/deletes the last 1-2 seconds on
-            # ! occasion especially if the song is EDM-like, so we add a few extra seconds to
-            # ! combat that.
-            # !
-            # ! -acodec libmp3lame sets the encoded to 'libmp3lame' which is far better
-            # ! than the default 'mp3_mf', '-abr true' automatically determines and passes the
-            # ! audio encoding bitrate to the filters and encoder. This ensures that the
-            # ! sampled length of songs matches the actual length (i.e. a 5 min song won't display
-            # ! as 47 seconds long in your music player, yeah that was an issue earlier.)
-
-            process = await asyncio.subprocess.create_subprocess_exec(
-                "ffmpeg", "-v", "quiet", "-y", "-i",
-                str(downloadedFilePath),
-                "-acodec", "libmp3lame", "-abr", "true", "-b:a",
-                str(trackAudioStream.bitrate),
-                "-af", "apad=pad_dur=2 dynaudnorm loudnorm=I=-17",
-                str(convertedFilePath)
-            )
-            _ = await process.communicate()
-=======
             downloadedFilePath = Path(downloadedFilePathString)
->>>>>>> c247435a
 
             ffmpeg_success = await ffmpeg.convert(
                 trackAudioStream=trackAudioStream,
