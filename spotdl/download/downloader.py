--- conflicted
+++ resolved
@@ -1,12 +1,13 @@
 #===============
 #=== Imports ===
 #===============
-import asyncio
-import concurrent.futures
-import sys
-
-from os import mkdir, remove
+
+from spotdl.download.progressHandlers import ProgressRootProcess
+
+from os import mkdir, remove, system as run_in_shell
 from os.path import join, exists
+
+from multiprocessing import Pool
 
 from pytube import YouTube
 
@@ -27,7 +28,6 @@
 #=== Base functionality ===
 #==========================
 
-<<<<<<< HEAD
 #! Technically, this should ideally be defined within the downloadManager class. But due
 #! to the quirks of multiprocessing.Pool, that can't be done. Do not consider this as a
 #! standalone function but rather as part of DownloadManager
@@ -36,13 +36,9 @@
                                     downloadTracker: DownloadTracker = None) -> None:
     '''
     `songObj` `songObj` : song to be downloaded
-
     `AutoProxy` `displayManager` : autoproxy reference to a `DisplayManager`
-
     `AutoProxy` `downloadTracker`: autoproxy reference to a `DownloadTracker`
-
     RETURNS `~`
-
     Downloads, Converts, Normalizes song & embeds metadata as ID3 tags.
     '''
 
@@ -239,8 +235,6 @@
 
     # delete the unnecessary YouTube download File
     remove(downloadedFilePath)
-=======
->>>>>>> e8e5c5c7
 
 
 #===========================================================
@@ -252,32 +246,25 @@
     poolSize = 4
 
     def __init__(self):
-
         # start a server for objects shared across processes
-        self.displayManager = DisplayManager()
-        self.downloadTracker = DownloadTracker()
+        progressRoot = ProgressRootProcess()
+        progressRoot.start()
+
+        self.rootProcess = progressRoot
+
+        # initialize shared objects
+        self.displayManager  = progressRoot.DisplayManager()
+        self.downloadTracker = progressRoot.DownloadTracker()
 
         self.displayManager.clear()
 
-
-        if sys.platform == "win32":
-            #! ProactorEventLoop is required on Windows to run subprocess asynchronously
-            #! it is default since Python 3.8 but has to be changed for previous versions
-            loop = asyncio.ProactorEventLoop()
-            asyncio.set_event_loop(loop)
-        self.loop = asyncio.get_event_loop()
-        #! semaphore is required to limit concurrent asyncio executions
-        self.semaphore = asyncio.Semaphore(self.poolSize)
-
-        #! thread pool executor is used to run blocking (CPU-bound) code from a thread
-        self.thread_executor = concurrent.futures.ThreadPoolExecutor(max_workers=self.poolSize)
-
+        # initialize worker pool
+        self.workerPool = Pool( DownloadManager.poolSize )
+    
     def download_single_song(self, songObj: SongObj) -> None:
         '''
         `songObj` `song` : song to be downloaded
-
         RETURNS `~`
-
         downloads the given song
         '''
 
@@ -287,14 +274,14 @@
         self.displayManager.reset()
         self.displayManager.set_song_count_to(1)
 
-        self._download_asynchronously([songObj])
-
+        download_song(songObj, self.displayManager, self.downloadTracker)
+
+        print()
+    
     def download_multiple_songs(self, songObjList: List[SongObj]) -> None:
         '''
         `list<songObj>` `songObjList` : list of songs to be downloaded
-
         RETURNS `~`
-
         downloads the given songs in parallel
         '''
 
@@ -304,14 +291,19 @@
         self.displayManager.reset()
         self.displayManager.set_song_count_to(len(songObjList))
 
-        self._download_asynchronously(songObjList)
-
+        self.workerPool.starmap(
+            func     = download_song,
+            iterable = (
+                (song, self.displayManager, self.downloadTracker)
+                    for song in songObjList
+            )
+        )
+        print()
+    
     def resume_download_from_tracking_file(self, trackingFilePath: str) -> None:
         '''
         `str` `trackingFilePath` : path to a .spotdlTrackingFile
-
         RETURNS `~`
-
         downloads songs present on the .spotdlTrackingFile in parallel
         '''
 
@@ -323,187 +315,15 @@
         self.displayManager.reset()
         self.displayManager.set_song_count_to(len(songObjList))
 
-        self._download_asynchronously(songObjList)
-
-    async def download_song(self, songObj: SongObj) -> None:
-        '''
-        `songObj` `songObj` : song to be downloaded
-
-        `AutoProxy` `displayManager` : autoproxy reference to a `DisplayManager`
-
-        `AutoProxy` `downloadTracker`: autoproxy reference to a `DownloadTracker`
-
-        RETURNS `~`
-
-        Downloads, Converts, Normalizes song & embeds metadata as ID3 tags.
-        '''
-
-        # ! all YouTube downloads are to .\Temp; they are then converted and put into .\ and
-        # ! finally followed up with ID3 metadata tags
-
-        # ! we explicitly use the os.path.join function here to ensure download is
-        # ! platform agnostic
-
-        # Create a .\Temp folder if not present
-        tempFolder = join('.', 'Temp')
-
-        if not exists(tempFolder):
-            mkdir(tempFolder)
-
-        # build file name of converted file
-        artistStr = ''
-
-        # ! we eliminate contributing artist names that are also in the song name, else we
-        # ! would end up with things like 'Jetta, Mastubs - I'd love to change the world
-        # ! (Mastubs REMIX).mp3' which is kinda an odd file name.
-        for artist in songObj.get_contributing_artists():
-            if artist.lower() not in songObj.get_song_name().lower():
-                artistStr += artist + ', '
-
-        # ! the ...[:-2] is to avoid the last ', ' appended to artistStr
-        convertedFileName = artistStr[:-2] + ' - ' + songObj.get_song_name()
-
-        # ! this is windows specific (disallowed chars)
-        for disallowedChar in ['/', '?', '\\', '*', '|', '<', '>']:
-            if disallowedChar in convertedFileName:
-                convertedFileName = convertedFileName.replace(disallowedChar, '')
-
-        # ! double quotes (") and semi-colons (:) are also disallowed characters but we would
-        # ! like to retain their equivalents, so they aren't removed in the prior loop
-        convertedFileName = convertedFileName.replace('"', "'").replace(': ', ' - ')
-
-        convertedFilePath = join('.', convertedFileName) + '.mp3'
-
-        # if a song is already downloaded skip it
-        if exists(convertedFilePath):
-            if self.displayManager:
-                self.displayManager.notify_download_skip()
-            if self.downloadTracker:
-                self.downloadTracker.notify_download_completion(songObj)
-
-            # ! None is the default return value of all functions, we just explicitly define
-            # ! it here as a continent way to avoid executing the rest of the function.
-            return None
-
-        # download Audio from YouTube
-        if self.displayManager:
-            youtubeHandler = YouTube(
-                url=songObj.get_youtube_link(),
-                on_progress_callback=self.displayManager.pytube_progress_hook
+        self.workerPool.starmap(
+            func     = download_song,
+            iterable = (
+                (song, self.displayManager, self.downloadTracker)
+                    for song in songObjList
             )
-        else:
-            youtubeHandler = YouTube(songObj.get_youtube_link())
-
-        trackAudioStream = youtubeHandler.streams.get_audio_only()
-
-        downloadedFilePath = await self._download_from_youtube(convertedFileName, tempFolder,
-                                                               trackAudioStream)
-        if downloadedFilePath is None:
-            return None
-
-        # convert downloaded file to MP3 with normalization
-
-        # ! -af loudnorm=I=-7:LRA applies EBR 128 loudness normalization algorithm with
-        # ! intergrated loudness target (I) set to -17, using values lower than -15
-        # ! causes 'pumping' i.e. rhythmic variation in loudness that should not
-        # ! exist -loud parts exaggerate, soft parts left alone.
-        # !
-        # ! dynaudnorm applies dynamic non-linear RMS based normalization, this is what
-        # ! actually normalized the audio. The loudnorm filter just makes the apparent
-        # ! loudness constant
-        # !
-        # ! apad=pad_dur=2 adds 2 seconds of silence toward the end of the track, this is
-        # ! done because the loudnorm filter clips/cuts/deletes the last 1-2 seconds on
-        # ! occasion especially if the song is EDM-like, so we add a few extra seconds to
-        # ! combat that.
-        # !
-        # ! -acodec libmp3lame sets the encoded to 'libmp3lame' which is far better
-        # ! than the default 'mp3_mf', '-abr true' automatically determines and passes the
-        # ! audio encoding bitrate to the filters and encoder. This ensures that the
-        # ! sampled length of songs matches the actual length (i.e. a 5 min song won't display
-        # ! as 47 seconds long in your music player, yeah that was an issue earlier.)
-
-        command = 'ffmpeg -v quiet -y -i "%s" -acodec libmp3lame -abr true ' \
-                  '-af "apad=pad_dur=2, dynaudnorm, loudnorm=I=-17" "%s"'
-        formattedCommand = command % (downloadedFilePath, convertedFilePath)
-
-        process = await asyncio.subprocess.create_subprocess_shell(formattedCommand)
-        _ = await process.communicate()
-
-        # ! Wait till converted file is actually created
-        while True:
-            if exists(convertedFilePath):
-                break
-
-        if self.displayManager:
-            self.displayManager.notify_conversion_completion()
-
-        # embed song details
-        # ! we save tags as both ID3 v2.3 and v2.4
-
-        # ! The simple ID3 tags
-        audioFile = EasyID3(convertedFilePath)
-
-        # ! Get rid of all existing ID3 tags (if any exist)
-        audioFile.delete()
-
-        # ! song name
-        audioFile['title'] = songObj.get_song_name()
-        audioFile['titlesort'] = songObj.get_song_name()
-
-        # ! track number
-        audioFile['tracknumber'] = str(songObj.get_track_number())
-
-        # ! genres (pretty pointless if you ask me)
-        # ! we only apply the first available genre as ID3 v2.3 doesn't support multiple
-        # ! genres and ~80% of the world PC's run Windows - an OS with no ID3 v2.4 support
-        genres = songObj.get_genres()
-
-        if len(genres) > 0:
-            audioFile['genre'] = genres[0]
-
-        # ! all involved artists
-        audioFile['artist'] = songObj.get_contributing_artists()
-
-        # ! album name
-        audioFile['album'] = songObj.get_album_name()
-
-        # ! album artist (all of 'em)
-        audioFile['albumartist'] = songObj.get_album_artists()
-
-        # ! album release date (to what ever precision available)
-        audioFile['date'] = songObj.get_album_release()
-        audioFile['originaldate'] = songObj.get_album_release()
-
-        # ! save as both ID3 v2.3 & v2.4 as v2.3 isn't fully features and
-        # ! windows doesn't support v2.4 until later versions of Win10
-        audioFile.save(v2_version=3)
-
-        # ! setting the album art
-        audioFile = ID3(convertedFilePath)
-
-        rawAlbumArt = urlopen(songObj.get_album_cover_url()).read()
-
-        audioFile['APIC'] = AlbumCover(
-            encoding=3,
-            mime='image/jpeg',
-            type=3,
-            desc='Cover',
-            data=rawAlbumArt
         )
-
-        audioFile.save(v2_version=3)
-
-        # Do the necessary cleanup
-        if self.displayManager:
-            self.displayManager.notify_download_completion()
-
-        if self.downloadTracker:
-            self.downloadTracker.notify_download_completion(songObj)
-
-        # delete the unnecessary YouTube download File
-        remove(downloadedFilePath)
-
+        print()
+    
     def close(self) -> None:
         '''
         RETURNS `~`
@@ -511,49 +331,7 @@
         '''
 
         self.displayManager.close()
-
-    async def _download_from_youtube(self, convertedFileName, tempFolder, trackAudioStream):
-        # ! The following function calls blocking code, which would block whole event loop.
-        # ! Therefore it has to be called in a separate thread via ThreadPoolExecutor. This
-        # ! is not a problem, since GIL is released for the I/O operations, so it shouldn't
-        # ! hurt performance.
-        return await self.loop.run_in_executor(
-            self.thread_executor,
-            self._perform_audio_download,
-            convertedFileName,
-            tempFolder,
-            trackAudioStream
-        )
-
-    def _perform_audio_download(self, convertedFileName, tempFolder, trackAudioStream):
-        # ! The actual download, if there is any error, it'll be here,
-        try:
-            # ! pyTube will save the song in .\Temp\$songName.mp4, it doesn't save as '.mp3'
-            downloadedFilePath = trackAudioStream.download(
-                output_path=tempFolder,
-                filename=convertedFileName,
-                skip_existing=False
-            )
-            return downloadedFilePath
-        except:
-            # ! This is equivalent to a failed download, we do nothing, the song remains on
-            # ! downloadTrackers download queue and all is well...
-            # !
-            # ! None is again used as a convenient exit
-            fileName = join(tempFolder, convertedFileName) + '.mp4'
-            remove(fileName)
-            return None
-
-    async def _pool_download(self, song_obj: SongObj):
-        # ! Run asynchronous task in a pool to make sure that all processes
-        # ! don't run at once.
-
-        # tasks that cannot acquire semaphore will wait here until it's free
-        # only certain amount of tasks can acquire the semaphore at the same time
-        async with self.semaphore:
-            return await self.download_song(song_obj)
-
-    def _download_asynchronously(self, song_obj_list):
-        tasks = [self._pool_download(song) for song in song_obj_list]
-        # call all task asynchronously, and wait until all are finished
-        self.loop.run_until_complete(asyncio.gather(*tasks))+        self.rootProcess.shutdown()
+
+        self.workerPool.close()
+        self.workerPool.join()