"""
Downloader module, this is where all the downloading pre/post processing happens etc.
"""

import asyncio
import datetime
import json
import logging
import shutil
import sys
import traceback
from argparse import Namespace
from pathlib import Path
from typing import Dict, List, Optional, Tuple, Type, Union

from yt_dlp.postprocessor.modify_chapters import ModifyChaptersPP
from yt_dlp.postprocessor.sponsorblock import SponsorBlockPP

from spotdl.download.progress_handler import ProgressHandler
from spotdl.providers.audio import AudioProvider, YouTube, YouTubeMusic, SliderKZ
from spotdl.providers.lyrics import AzLyrics, Genius, LyricsProvider, MusixMatch, Synced
from spotdl.types.options import DownloaderOptionalOptions, DownloaderOptions
from spotdl.types.song import Song
from spotdl.utils.archive import Archive
from spotdl.utils.config import (
    DOWNLOADER_OPTIONS,
    create_settings_type,
    get_errors_path,
    get_temp_path,
)
from spotdl.utils.ffmpeg import FFmpegError, convert, get_ffmpeg_path
from spotdl.utils.formatter import create_file_name
from spotdl.utils.lrc import generate_lrc
from spotdl.utils.m3u import gen_m3u_files
from spotdl.utils.metadata import MetadataError, embed_metadata
from spotdl.utils.search import gather_known_songs, reinit_song, songs_from_albums

__all__ = [
    "AUDIO_PROVIDERS",
    "LYRICS_PROVIDERS",
    "Downloader",
    "DownloaderError",
    "SPONSOR_BLOCK_CATEGORIES",
]

AUDIO_PROVIDERS: Dict[str, Type[AudioProvider]] = {
    "youtube": YouTube,
    "youtube-music": YouTubeMusic,
    "slider-kz": SliderKZ,
}

LYRICS_PROVIDERS: Dict[str, Type[LyricsProvider]] = {
    "genius": Genius,
    "musixmatch": MusixMatch,
    "azlyrics": AzLyrics,
    "synced": Synced,
}

SPONSOR_BLOCK_CATEGORIES = {
    "sponsor": "Sponsor",
    "intro": "Intermission/Intro Animation",
    "outro": "Endcards/Credits",
    "selfpromo": "Unpaid/Self Promotion",
    "preview": "Preview/Recap",
    "filler": "Filler Tangent",
    "interaction": "Interaction Reminder",
    "music_offtopic": "Non-Music Section",
}

logger = logging.getLogger(__name__)


class DownloaderError(Exception):
    """
    Base class for all exceptions related to downloaders.
    """


class Downloader:
    """
    Downloader class, this is where all the downloading pre/post processing happens etc.
    It handles the downloading/moving songs, multithreading, metadata embedding etc.
    """

    def __init__(
        self,
        settings: Optional[Union[DownloaderOptionalOptions, DownloaderOptions]] = None,
        loop: Optional[asyncio.AbstractEventLoop] = None,
    ):
        """
        Initialize the Downloader class.

        ### Arguments
        - settings: The settings to use.
        - loop: The event loop to use.

        ### Notes
        - `search-query` uses the same format as `output`.
        - if `audio_provider` or `lyrics_provider` is a list, then if no match is found,
            the next provider in the list will be used.
        """

        if settings is None:
            settings = {}

        # Create settings dictionary, fill in missing values with defaults
        # from spotdl.types.options.DOWNLOADER_OPTIONS
        self.settings: DownloaderOptions = DownloaderOptions(
            **create_settings_type(
                Namespace(config=False), dict(settings), DOWNLOADER_OPTIONS
            )  # type: ignore
        )

        logger.debug("Downloader settings: %s", self.settings)

        # If no audio providers specified, raise an error
        if len(self.settings["audio_providers"]) == 0:
            raise DownloaderError(
                "No audio providers specified. Please specify at least one."
            )

        # If ffmpeg is the default value and it's not installed
        # try to use the spotdl's ffmpeg
        self.ffmpeg = self.settings["ffmpeg"]
        if self.ffmpeg == "ffmpeg" and shutil.which("ffmpeg") is None:
            ffmpeg_exec = get_ffmpeg_path()
            if ffmpeg_exec is None:
                raise DownloaderError("ffmpeg is not installed")

            self.ffmpeg = str(ffmpeg_exec.absolute())

        logger.debug("FFmpeg path: %s", self.ffmpeg)

        self.loop = loop or (
            asyncio.new_event_loop()
            if sys.platform != "win32"
            else asyncio.ProactorEventLoop()  # type: ignore
        )

        if loop is None:
            asyncio.set_event_loop(self.loop)

        # semaphore is required to limit concurrent asyncio executions
        self.semaphore = asyncio.Semaphore(self.settings["threads"])

        self.progress_handler = ProgressHandler(self.settings["simple_tui"])

        # Gather already present songs
        self.known_songs: Dict[str, List[Path]] = {}
        if self.settings["scan_for_songs"]:
            logger.info("Scanning for known songs, this might take a while...")

            self.known_songs = gather_known_songs(
                self.settings["output"], self.settings["format"]
            )

        logger.debug("Found %s known songs", len(self.known_songs))

        # Initialize lyrics providers
        self.lyrics_providers: List[LyricsProvider] = []
        for lyrics_provider in self.settings["lyrics_providers"]:
            lyrics_class = LYRICS_PROVIDERS.get(lyrics_provider)
            if lyrics_class is None:
                raise DownloaderError(f"Invalid lyrics provider: {lyrics_provider}")

            self.lyrics_providers.append(lyrics_class())

        # Initialize audio providers
        self.audio_providers: List[AudioProvider] = []
        for audio_provider in self.settings["audio_providers"]:
            audio_class = AUDIO_PROVIDERS.get(audio_provider)
            if audio_class is None:
                raise DownloaderError(f"Invalid audio provider: {audio_provider}")

            self.audio_providers.append(
                audio_class(
                    output_format=self.settings["format"],
                    cookie_file=self.settings["cookie_file"],
                    search_query=self.settings["search_query"],
                    filter_results=self.settings["filter_results"],
                )
            )

        # Initialize list of errors
        self.errors: List[str] = []

        # Initialize archive
        self.url_archive = Archive()
        if self.settings["archive"]:
            self.url_archive.load(self.settings["archive"])
        logger.debug("Archive: %d urls", len(self.url_archive))

        logger.debug("Downloader initialized")

    def download_song(self, song: Song) -> Tuple[Song, Optional[Path]]:
        """
        Download a single song.

        ### Arguments
        - song: The song to download.

        ### Returns
        - tuple with the song and the path to the downloaded file if successful.
        """

        self.progress_handler.set_song_count(1)

        results = self.download_multiple_songs([song])

        return results[0]

    def download_multiple_songs(
        self, songs: List[Song]
    ) -> List[Tuple[Song, Optional[Path]]]:
        """
        Download multiple songs to the temp directory.

        ### Arguments
        - songs: The songs to download.

        ### Returns
        - list of tuples with the song and the path to the downloaded file if successful.
        """

        if self.settings["fetch_albums"]:
            albums = set(song.album_id for song in songs if song.album_id is not None)
            logger.info(
                "Fetching %d album%s", len(albums), "s" if len(albums) > 1 else ""
            )

            songs.extend(songs_from_albums(list(albums)))

            # Remove duplicates
            return_obj = {}
            for song in songs:
                return_obj[song.url] = song

            songs = list(return_obj.values())

        logger.debug("Downloading %d songs", len(songs))

        if self.settings["archive"]:
            songs = [song for song in songs if song.url not in self.url_archive]
            logger.debug("Filtered %d songs with archive", len(songs))

        self.progress_handler.set_song_count(len(songs))

        # Create tasks list
        tasks = [self.pool_download(song) for song in songs]

        # Call all task asynchronously, and wait until all are finished
        results = list(self.loop.run_until_complete(asyncio.gather(*tasks)))

        # Print errors
        if self.settings["print_errors"]:
            for error in self.errors:
                logger.error(error)

        # Save archive
        if self.settings["archive"]:
            for result in results:
                if result[1] or self.settings["add_unavailable"]:
                    self.url_archive.add(result[0].url)

            self.url_archive.save(self.settings["archive"])
            logger.info(
                "Saved archive with %d urls to %s",
                len(self.url_archive),
                self.settings["archive"],
            )

        # Create m3u playlist
        if self.settings["m3u"]:
            song_list = [
                song
                for song, path in results
                if path or self.settings["add_unavailable"]
            ]

            gen_m3u_files(
                song_list,
                self.settings["m3u"],
                self.settings["output"],
                self.settings["format"],
                self.settings["restrict"],
                False,
            )

        # Save results to a file
        if self.settings["save_file"]:
            with open(self.settings["save_file"], "w", encoding="utf-8") as save_file:
                json.dump([song.json for song, _ in results], save_file, indent=4)

            logger.info("Saved results to %s", self.settings["save_file"])

        return results

    async def pool_download(self, song: Song) -> Tuple[Song, Optional[Path]]:
        """
        Run asynchronous task in a pool to make sure that all processes.

        ### Arguments
        - song: The song to download.

        ### Returns
        - tuple with the song and the path to the downloaded file if successful.

        ### Notes
        - This method calls `self.search_and_download` in a new thread.
        """

        # tasks that cannot acquire semaphore will wait here until it's free
        # only certain amount of tasks can acquire the semaphore at the same time
        async with self.semaphore:
            return await self.loop.run_in_executor(None, self.search_and_download, song)

    def search(self, song: Song) -> str:
        """
        Search for a song using all available providers.

        ### Arguments
        - song: The song to search for.

        ### Returns
        - tuple with download url and audio provider if successful.
        """

        for audio_provider in self.audio_providers:
            url = audio_provider.search(song)
            if url:
                return url

            logger.debug("%s failed to find %s", audio_provider.name, song.display_name)

        raise LookupError(f"No results found for song: {song.display_name}")

    def search_lyrics(self, song: Song) -> Optional[str]:
        """
        Search for lyrics using all available providers.

        ### Arguments
        - song: The song to search for.

        ### Returns
        - lyrics if successful else None.
        """

        for lyrics_provider in self.lyrics_providers:
            lyrics = lyrics_provider.get_lyrics(song.name, song.artists)
            if lyrics:
                logger.debug(
                    "Found lyrics for %s on %s", song.display_name, lyrics_provider.name
                )

                return lyrics

            logger.debug(
                "%s failed to find lyrics for %s",
                lyrics_provider.name,
                song.display_name,
            )

        return None

    def search_and_download(self, song: Song) -> Tuple[Song, Optional[Path]]:
        """
        Search for the song and download it.

        ### Arguments
        - song: The song to download.

        ### Returns
        - tuple with the song and the path to the downloaded file if successful.

        ### Notes
        - This function is synchronous.
        """

        reinitialized = False
        try:
            # Create the output file path
            output_file = create_file_name(
                song,
                self.settings["output"],
                self.settings["format"],
                self.settings["restrict"],
            )
        except Exception:
            song = reinit_song(song)
            output_file = create_file_name(
                song,
                self.settings["output"],
                self.settings["format"],
                self.settings["restrict"],
            )

            reinitialized = True

        # Initalize the progress tracker
        display_progress_tracker = self.progress_handler.get_new_tracker(song)

        # Create the temp folder path
        temp_folder = get_temp_path()

        # Check if there is an already existing song file, with the same spotify URL in its
        # metadata, but saved under a different name. If so, save its path.
        dup_song_paths: List[Path] = self.known_songs.get(song.url, [])

        # Remove files from the list that have the same path as the output file
        dup_song_paths = [
            dup_song_path
            for dup_song_path in dup_song_paths
            if (dup_song_path.absolute() != output_file.absolute())
            and dup_song_path.exists()
        ]

        file_exists = output_file.exists() or dup_song_paths
        if dup_song_paths:
            logger.debug(
                "Found duplicate songs for %s at %s", song.display_name, dup_song_paths
            )

        # If the file already exists and we don't want to overwrite it,
        # we can skip the download
        if file_exists and self.settings["overwrite"] == "skip":
            logger.info(
                "Skipping %s (file already exists) %s",
                song.display_name,
                "(duplicate)" if dup_song_paths else "",
            )

            display_progress_tracker.notify_download_skip()
            return song, output_file

        # Check if we have all the metadata
        # and that the song object is not a placeholder
        # If it's None extract the current metadata
        # And reinitialize the song object
        # Force song reinitialization if we are fetching albums
        # they have most metadata but not all
        if (
            (song.name is None and song.url)
            or (self.settings["fetch_albums"] and reinitialized is False)
            or None
            in [
                song.genres,
                song.disc_count,
                song.tracks_count,
                song.track_number,
                song.album_id,
                song.album_artist,
            ]
        ):
            song = reinit_song(song)
            reinitialized = True

        # Don't skip if the file exists and overwrite is set to force
        if file_exists and self.settings["overwrite"] == "force":
            logger.info(
                "Overwriting %s %s",
                song.display_name,
                " (duplicate)" if dup_song_paths else "",
            )

            # If the duplicate song path is not None, we can delete the old file
            for dup_song_path in dup_song_paths:
                try:
                    logger.info("Removing duplicate file: %s", dup_song_path)

                    dup_song_path.unlink()
                except (PermissionError, OSError) as exc:
                    logger.debug(
                        "Could not remove duplicate file: %s, error: %s",
                        dup_song_path,
                        exc,
                    )

        # Find song lyrics and add them to the song object
        lyrics = self.search_lyrics(song)
        if lyrics is None:
            logger.debug(
                "No lyrics found for %s, lyrics providers: %s",
                song.display_name,
                ", ".join([lprovider.name for lprovider in self.lyrics_providers]),
            )
        else:
            song.lyrics = lyrics

        # If the file already exists and we want to overwrite the metadata,
        # we can skip the download
        if file_exists and self.settings["overwrite"] == "metadata":
            most_recent_duplicate: Optional[Path] = None
            if dup_song_paths:
                # Get the most recent duplicate song path and remove the rest
                most_recent_duplicate = max(
                    dup_song_paths,
                    key=lambda dup_song_path: dup_song_path.stat().st_mtime,
                )

                # Remove the rest of the duplicate song paths
                for old_song_path in dup_song_paths:
                    if most_recent_duplicate == old_song_path:
                        continue

                    try:
                        logger.info("Removing duplicate file: %s", old_song_path)
                        old_song_path.unlink()
                    except (PermissionError, OSError) as exc:
                        logger.debug(
                            "Could not remove duplicate file: %s, error: %s",
                            old_song_path,
                            exc,
                        )

                # Move the old file to the new location
                if most_recent_duplicate:
                    most_recent_duplicate.replace(
                        output_file.with_suffix(f".{self.settings['format']}")
                    )

            # Update the metadata
            embed_metadata(output_file=output_file, song=song)

            logger.info(
                f"Updated metadata for {song.display_name}"
                f", moved to new location: {output_file}"
                if most_recent_duplicate
                else ""
            )

            display_progress_tracker.notify_complete()

            return song, output_file

        # Create the output directory if it doesn't exist
        output_file.parent.mkdir(parents=True, exist_ok=True)

        try:
            if song.download_url is None:
                download_url = self.search(song)
            else:
                download_url = song.download_url

            # Initialize audio downloader
            audio_downloader = AudioProvider(
                output_format=self.settings["format"],
                cookie_file=self.settings["cookie_file"],
                search_query=self.settings["search_query"],
                filter_results=self.settings["filter_results"],
            )

            logger.debug("Downloading %s using %s", song.display_name, download_url)

            # Add progress hook to the audio provider
            audio_downloader.audio_handler.add_progress_hook(
                display_progress_tracker.yt_dlp_progress_hook
            )

            # Download the song using yt-dlp
            download_info = audio_downloader.get_download_metadata(
                download_url, download=True
            )

            temp_file = Path(
                temp_folder / f"{download_info['id']}.{download_info['ext']}"
            )

            if download_info is None:
                logger.debug(
                    "No download info found for %s, url: %s",
                    song.display_name,
                    download_url,
                )

                raise DownloaderError(
                    f"yt-dlp failed to get metadata for: {song.name} - {song.artist}"
                )

            display_progress_tracker.notify_download_complete()

            # Copy the downloaded file to the output file
            # if the temp file and output file have the same extension
            # and the bitrate is set to auto or disable
            if (
                self.settings["bitrate"] in ["auto", "disable", None]
                and temp_file.suffix == output_file.suffix
            ):
                temp_file.replace(output_file)
                success = True
                result = None
            else:
                if self.settings["bitrate"] in ["auto", None]:
                    # Use the bitrate from the download info if it exists
                    # otherwise use `copy`
                    bitrate = (
                        f"{int(download_info['abr'])}k"
                        if download_info.get("abr")
                        else "copy"
                    )
                elif self.settings["bitrate"] == "disable":
                    bitrate = None
                else:
<<<<<<< HEAD
                    bitrate = (
                        f"{int(download_info['abr'])}k"
                        if "abr" in download_info
                        else f"{320}k"
                    )
            else:
                bitrate = str(self.settings["bitrate"])
=======
                    bitrate = str(self.settings["bitrate"])
>>>>>>> 925b2c5e

                # Convert the downloaded file to the output format
                success, result = convert(
                    input_file=temp_file,
                    output_file=output_file,
                    ffmpeg=self.ffmpeg,
                    output_format=self.settings["format"],
                    bitrate=bitrate,
                    ffmpeg_args=self.settings["ffmpeg_args"],
                    progress_handler=display_progress_tracker.ffmpeg_progress_hook,
                )

            # Remove the temp file
            if temp_file.exists():
                try:
                    temp_file.unlink()
                except (PermissionError, OSError) as exc:
                    logger.debug(
                        "Could not remove temp file: %s, error: %s", temp_file, exc
                    )

                    raise DownloaderError(
                        f"Could not remove temp file: {temp_file}, possible duplicate song"
                    ) from exc

            if not success and result:
                # If the conversion failed and there is an error message
                # create a file with the error message
                # and save it in the errors directory
                # raise an exception with file path
                file_name = (
                    get_errors_path()
                    / f"ffmpeg_error_{datetime.datetime.now().strftime('%Y-%m-%d-%H-%M-%S')}.txt"
                )

                error_message = ""
                for key, value in result.items():
                    error_message += f"### {key}:\n{str(value).strip()}\n\n"

                with open(file_name, "w", encoding="utf-8") as error_path:
                    error_path.write(error_message)

                # Remove the file that failed to convert
                if output_file.exists():
                    output_file.unlink()

                raise FFmpegError(
                    f"Failed to convert {song.display_name}, "
                    f"you can find error here: {str(file_name.absolute())}"
                )

            download_info["filepath"] = str(output_file)

            # Set the song's download url
            if song.download_url is None:
                song.download_url = download_url

            display_progress_tracker.notify_conversion_complete()

            # SponsorBlock post processor
            if self.settings["sponsor_block"]:
                # Initialize the sponsorblock post processor
                post_processor = SponsorBlockPP(
                    audio_downloader.audio_handler, SPONSOR_BLOCK_CATEGORIES
                )

                # Run the post processor to get the sponsor segments
                _, download_info = post_processor.run(download_info)
                chapters = download_info["sponsorblock_chapters"]

                # If there are sponsor segments, remove them
                if len(chapters) > 0:
                    logger.info(
                        "Removing %s sponsor segments for %s",
                        len(chapters),
                        song.display_name,
                    )

                    # Initialize the modify chapters post processor
                    modify_chapters = ModifyChaptersPP(
                        audio_downloader.audio_handler,
                        remove_sponsor_segments=SPONSOR_BLOCK_CATEGORIES,
                    )

                    # Run the post processor to remove the sponsor segments
                    # this returns a list of files to delete
                    files_to_delete, download_info = modify_chapters.run(download_info)

                    # Delete the files that were created by the post processor
                    for file_to_delete in files_to_delete:
                        Path(file_to_delete).unlink()

            try:
                embed_metadata(output_file, song, self.settings["id3_separator"])
            except Exception as exception:
                raise MetadataError(
                    "Failed to embed metadata to the song"
                ) from exception

            if self.settings["generate_lrc"]:
                generate_lrc(song, output_file)

            display_progress_tracker.notify_complete()

            # Add the song to the known songs
            self.known_songs.get(song.url, []).append(output_file)

            logger.info('Downloaded "%s": %s', song.display_name, song.download_url)

            return song, output_file
        except (Exception, UnicodeEncodeError) as exception:
            if isinstance(exception, UnicodeEncodeError):
                exception_cause = exception
                exception = DownloaderError(
                    "You may need to add PYTHONIOENCODING=utf-8 to your environment"
                )

                exception.__cause__ = exception_cause

            display_progress_tracker.notify_error(
                traceback.format_exc(), exception, True
            )
            self.errors.append(
                f"{song.url} - {exception.__class__.__name__}: {exception}"
            )
            return song, None<|MERGE_RESOLUTION|>--- conflicted
+++ resolved
@@ -600,17 +600,7 @@
                 elif self.settings["bitrate"] == "disable":
                     bitrate = None
                 else:
-<<<<<<< HEAD
-                    bitrate = (
-                        f"{int(download_info['abr'])}k"
-                        if "abr" in download_info
-                        else f"{320}k"
-                    )
-            else:
-                bitrate = str(self.settings["bitrate"])
-=======
                     bitrate = str(self.settings["bitrate"])
->>>>>>> 925b2c5e
 
                 # Convert the downloaded file to the output format
                 success, result = convert(
