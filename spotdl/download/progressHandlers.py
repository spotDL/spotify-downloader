<<<<<<< HEAD
# ===============
# === Imports ===
# ===============

from rich.console import Console
from rich.progress import (
    track,
    BarColumn,
    DownloadColumn,
    TextColumn,
    TransferSpeedColumn,
    TimeRemainingColumn,
    Progress,
    TaskID,
    ProgressColumn
)
from rich.theme import Theme
from rich.style import StyleType
from rich.console import (
    Console,
    ConsoleRenderable,
    JustifyMethod,
    RenderableType,
    RenderGroup,
    RenderHook,
    detect_legacy_windows,
)
from rich.highlighter import Highlighter
from rich.text import Text
=======
#===============
#=== Imports ===
#===============
import typing
from pathlib import Path

from tqdm import tqdm
>>>>>>> 02fbd73f

#! These are not used, they're here for static type checking using mypy
from spotdl.search.songObj import SongObj
from typing import List
from datetime import datetime
import time


# =============
# === Theme ===
# =============

custom_theme = Theme({
    "bar.back": "grey23",
    "bar.complete": "rgb(165,66,129)",
    "bar.finished": "rgb(114,156,31)",
    "bar.pulse": "rgb(165,66,129)",
    "general": "green",
    "nonimportant": "rgb(40,100,40)",
    "progress.data.speed": "red",
    "progress.description": "none",
    "progress.download": "green",
    "progress.filesize": "green",
    "progress.filesize.total": "green",
    "progress.percentage": "green",
    "progress.remaining": "rgb(40,100,40)"
})


# ========================================================
# === Modified rich Text Column to Support Fixed Width ===
# ========================================================

class SizedTextColumn(ProgressColumn):
    """A column containing text."""

    def __init__(
        self,
        text_format: str,
        style: StyleType = "none",
        justify: JustifyMethod = "left",
        markup: bool = True,
        highlighter: Highlighter = None,
        overflow: "OverflowMethod" = "ellipsis",
        width: int = 20
    ) -> None:
        self.text_format = text_format
        self.justify = justify
        self.style = style
        self.markup = markup
        self.highlighter = highlighter
        self.overflow = overflow,
        self.width = width
        super().__init__()

    def render(self, task: "Task") -> Text:
        _text = self.text_format.format(task=task)
        if self.markup:
            text = Text.from_markup(
                _text, style=self.style, justify=self.justify)
        else:
            text = Text(_text, style=self.style, justify=self.justify)
        if self.highlighter:
            self.highlighter.highlight(text)

        text.truncate(max_width=self.width, overflow=self.overflow, pad=True)
        return text

# =======================
# === Display Manager ===
# =======================


class DisplayManager():
    def __init__(self):

        # ! Change color system if "legacy" windows terminal to prevent wrong colors displaying
        self.isLegacy = detect_legacy_windows()

        # ! dumb_terminals automatically handled by rich. Color system is too but it is incorrect
        # ! for legacy windows ... so no color for y'all.
        self.console = Console(
            theme=custom_theme, color_system="truecolor" if not self.isLegacy else None)

        self._richProgressBar = Progress(
            SizedTextColumn("[white]{task.description}", overflow="ellipsis", width=int(
                self.console.width/3)),
            SizedTextColumn("{task.fields[message]}",
                            width=18, style="nonimportant"),
            BarColumn(bar_width=None, finished_style="green"),
            "[progress.percentage]{task.percentage:>3.0f}%",
            TimeRemainingColumn(),
            console=self.console,
            # ! Normally when you exit the progress context manager (or call stop()) the last refreshed display remains in the terminal with the cursor on the following line. You can also make the progress display disappear on exit by setting transient=True on the Progress constructor
            transient=self.isLegacy
        )

        self.songCount = 0
        self.overallTaskID = None
        self.overallProgress = 0
        self.overallTotal = 100
        self.overallCompletedTasks = 0
        self.quiet = False

        # ! Basically a wrapper for rich's: with ... as ...
        self._richProgressBar.__enter__()

    def print(self, *text, color="green"):
        '''
        `text` : `any`  Text to be printed to screen
        Use this self.print to replace default print(). 
        '''

        if self.quiet:
            return

        line = ''
        for item in text:
            line += str(item) + ' '

        if color:
            self._richProgressBar.console.print("[" + color + "]" + str(line))
        else:
            self._richProgressBar.console.print(line)

    def set_song_count_to(self, songCount: int) -> None:
        '''
        `int` `songCount` : number of songs being downloaded
        RETURNS `~`
        sets the size of the progressbar based on the number of songs in the current
        download set
        '''

        # ! all calculations are based of the arbitrary choice that 1 song consists of
        # ! 100 steps/points/iterations
        self.songCount = songCount

        self.overallTotal = 100 * songCount

        if self.songCount > 4:
            self.overallTaskID = self._richProgressBar.add_task(description='Total', processID='0', message=str(
                self.overallCompletedTasks) + '/' + str(int(self.overallTotal/100)) + " complete", total=self.overallTotal, visible=(not self.quiet))

    def update_overall(self):
        '''
        Updates the overall progress bar.
        '''

        # If the overall progress bar exists
        if self.overallTaskID != None:
            self._richProgressBar.update(self.overallTaskID, message=str(
                self.overallCompletedTasks) + '/' + str(int(self.overallTotal/100)) + " complete", completed=self.overallProgress)

    def new_progress_tracker(self, songObj):
        '''
        returns new instance of `_ProgressTracker` that follows the `songObj` download subprocess
        '''
        return _ProgressTracker(self, songObj)

    # def clear(self) -> None:
    #     '''
    #     clear the rich progress bar
    #     '''
    #     pass

    def close(self) -> None:
        '''
        clean up rich
        '''

        self._richProgressBar.stop()

    # def reset(self) -> None:
    #     '''
    #     restart progress for new download instance
    #     '''
    #     pass


# ========================
# === Progress Tracker ===
# ========================

class _ProgressTracker():

    def __init__(self, parent, songObj):
        self.parent = parent
        self.songObj = songObj

        self.progress = 0
        self.oldProgress = 0
        self.downloadID = 0

        self.taskID = self.parent._richProgressBar.add_task(description=songObj.get_display_name(), processID=str(
            self.downloadID), message="Download Started", total=100, completed=self.progress, start=False, visible=(not self.parent.quiet))

    def notify_download_skip(self) -> None:
        '''
        updates progress bar to reflect a song being skipped
        '''

        self.progress = 100
        self.update("Skipping")

    def pytube_progress_hook(self, stream, chunk, bytes_remaining) -> None:
        '''
        Progress hook built according to pytube's documentation. It is called each time
        bytes are read from youtube.
        '''

        # ! This will be called until download is complete, i.e we get an overall

        fileSize = stream.filesize

        # ! How much of the file was downloaded this iteration scaled put of 90.
        # ! It's scaled to 90 because, the arbitrary division of each songs 100
        # ! iterations is (a) 90 for download (b) 5 for conversion & normalization
        # ! and (c) 5 for ID3 tag embedding
        iterFraction = len(chunk) / fileSize * 90

        self.progress = self.progress + iterFraction
        self.update("Downloading")

    def notify_youtube_download_completion(self) -> None:
        '''
        updates progresbar to reflect a audio conversion being completed
        '''

        self.progress = 90  # self.progress + 5
        self.update("Converting")

    def notify_conversion_completion(self) -> None:
        '''
        updates progresbar to reflect a audio conversion being completed
        '''

        self.progress = 95  # self.progress + 5
        self.update("Tagging")

    def notify_download_completion(self) -> None:
        '''
        updates progresbar to reflect a download being completed
        '''

        # ! Download completion implie ID# tag embedding was just finished
        self.progress = 100  # self.progress + 5
        self.update("Done")

    def notify_error(self, e, tb):
        '''
        `e` : error message
        `tb` : traceback
        Freezes the progress bar and prints the traceback received
        '''
        self.update(message='Error')
        message = "Error: " + str(e) + "\t While downloading: " + \
            self.songObj.get_display_name() + "\n" + str(tb)
        self.parent.print(message, color="red")

    def update(self, message=""):
        '''
        Called at every event.
        '''

        # The change in progress since last update
        delta = self.progress - self.oldProgress

        # Update the progress bar
        # ! `start_task` called everytime to ensure progress is remove from indeterminate state
        self.parent._richProgressBar.start_task(self.taskID)
        self.parent._richProgressBar.update(self.taskID, description=self.songObj.get_display_name(), processID=str(
            self.downloadID), message=message, completed=self.progress)

        # If task is complete
        if (self.progress == 100 or message == "Error"):
            self.parent.overallCompletedTasks += 1
            if (self.parent.isLegacy):
                self.parent._richProgressBar.remove_task(self.taskID)

        # Update the overall progress bar
        self.parent.overallProgress += delta
        self.parent.update_overall()

        self.oldProgress = self.progress


# ===============================
# === Download tracking class ===
# ===============================

class DownloadTracker():
    def __init__(self):
        self.songObjList = []
        self.saveFile: typing.Optional[Path] = None

    def load_tracking_file(self, trackingFilePath: str) -> None:
        '''
        `str` `trackingFilePath` : path to a .spotdlTrackingFile

        RETURNS `~`

        reads songsObj's from disk and prepares to track their download
        '''

<<<<<<< HEAD
        # ! Attempt to read .spotdlTrackingFile, raise exception if file can't be read
        try:
            file = open(trackingFilePath, 'rb')
            songDataDumps = eval(file.read().decode())
            file.close()
        except FileNotFoundError:
            raise Exception('no such tracking file found: %s' %
                            trackingFilePath)
=======
        # Attempt to read .spotdlTrackingFile, raise exception if file can't be read
        trackingFile = Path(trackingFilePath)
        if not trackingFile.is_file():
            raise FileNotFoundError(f'no such tracking file found: {trackingFilePath}')

        with trackingFile.open('rb') as file_handle:
            songDataDumps = eval(file_handle.read().decode())
>>>>>>> 02fbd73f

        # Save path to .spotdlTrackingFile
        self.saveFile = trackingFile

        # convert song data dumps to songObj's
        # ! see, songObj.get_data_dump and songObj.from_dump for more details
        for dump in songDataDumps:
            self.songObjList.append(SongObj.from_dump(dump))

    def load_song_list(self, songObjList: List[SongObj]) -> None:
        '''
        `list<songOjb>` `songObjList` : songObj's being downloaded

        RETURNS `~`

        prepares to track download of provided songObj's
        '''

        self.songObjList = songObjList

        self.backup_to_disk()

    def get_song_list(self) -> List[SongObj]:
        '''
        RETURNS `list<songObj>

        get songObj's representing songs yet to be downloaded
        '''
        return self.songObjList

    def backup_to_disk(self):
        '''
        RETURNS `~`

        backs up details of songObj's yet to be downloaded to a .spotdlTrackingFile
        '''
        # remove tracking file if no songs left in queue
        # ! we use 'return None' as a convenient exit point
        if len(self.songObjList) == 0:
            if self.saveFile and self.saveFile.is_file():
                self.saveFile.unlink()
            return None

        # prepare datadumps of all songObj's yet to be downloaded
        songDataDumps = []

        for song in self.songObjList:
            songDataDumps.append(song.get_data_dump())

        # ! the default naming of a tracking file is $nameOfFirstSOng.spotdlTrackingFile,
        # ! it needs a little fixing because of disallowed characters in file naming
        if not self.saveFile:
            songName = self.songObjList[0].get_song_name()

            for disallowedChar in ['/', '?', '\\', '*', '|', '<', '>']:
                if disallowedChar in songName:
                    songName = songName.replace(disallowedChar, '')

            songName = songName.replace('"', "'").replace(': ', ' - ')

            self.saveFile = Path(songName + '.spotdlTrackingFile')

        # backup to file
<<<<<<< HEAD
        # ! we use 'wb' instead of 'w' to accommodate your fav K-pop/J-pop/Viking music
        file = open(self.saveFile, 'wb')
        file.write(
            str(songDataDumps).encode()
        )
        file.close()
=======
        #! we use 'wb' instead of 'w' to accommodate your fav K-pop/J-pop/Viking music
        with open(self.saveFile, 'wb') as file_handle:
            file_handle.write(str(songDataDumps).encode())
>>>>>>> 02fbd73f

    def notify_download_completion(self, songObj: SongObj) -> None:
        '''
        `songObj` `songObj` : songObj representing song that has been downloaded

        RETURNS `~`

        removes given songObj from download queue and updates .spotdlTrackingFile
        '''

        if songObj in self.songObjList:
            self.songObjList.remove(songObj)

        self.backup_to_disk()

    def clear(self):
        self.songObjList = []
        self.saveFile = None<|MERGE_RESOLUTION|>--- conflicted
+++ resolved
@@ -1,4 +1,3 @@
-<<<<<<< HEAD
 # ===============
 # === Imports ===
 # ===============
@@ -28,21 +27,14 @@
 )
 from rich.highlighter import Highlighter
 from rich.text import Text
-=======
-#===============
-#=== Imports ===
-#===============
-import typing
-from pathlib import Path
-
-from tqdm import tqdm
->>>>>>> 02fbd73f
 
 #! These are not used, they're here for static type checking using mypy
 from spotdl.search.songObj import SongObj
 from typing import List
 from datetime import datetime
 import time
+import typing
+from pathlib import Path
 
 
 # =============
@@ -341,24 +333,14 @@
         reads songsObj's from disk and prepares to track their download
         '''
 
-<<<<<<< HEAD
-        # ! Attempt to read .spotdlTrackingFile, raise exception if file can't be read
-        try:
-            file = open(trackingFilePath, 'rb')
-            songDataDumps = eval(file.read().decode())
-            file.close()
-        except FileNotFoundError:
-            raise Exception('no such tracking file found: %s' %
-                            trackingFilePath)
-=======
         # Attempt to read .spotdlTrackingFile, raise exception if file can't be read
         trackingFile = Path(trackingFilePath)
         if not trackingFile.is_file():
-            raise FileNotFoundError(f'no such tracking file found: {trackingFilePath}')
+            raise FileNotFoundError(
+                f'no such tracking file found: {trackingFilePath}')
 
         with trackingFile.open('rb') as file_handle:
             songDataDumps = eval(file_handle.read().decode())
->>>>>>> 02fbd73f
 
         # Save path to .spotdlTrackingFile
         self.saveFile = trackingFile
@@ -422,18 +404,9 @@
             self.saveFile = Path(songName + '.spotdlTrackingFile')
 
         # backup to file
-<<<<<<< HEAD
-        # ! we use 'wb' instead of 'w' to accommodate your fav K-pop/J-pop/Viking music
-        file = open(self.saveFile, 'wb')
-        file.write(
-            str(songDataDumps).encode()
-        )
-        file.close()
-=======
         #! we use 'wb' instead of 'w' to accommodate your fav K-pop/J-pop/Viking music
         with open(self.saveFile, 'wb') as file_handle:
             file_handle.write(str(songDataDumps).encode())
->>>>>>> 02fbd73f
 
     def notify_download_completion(self, songObj: SongObj) -> None:
         '''
