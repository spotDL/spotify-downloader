import asyncio
import subprocess
import sys
import re


def has_correct_version(skip_version_check: bool = False, ffmpeg_path: str = "ffmpeg") -> bool:
    process = subprocess.Popen(
        ['ffmpeg', '-version'],
        shell=True,
        stdout=subprocess.PIPE,
        stderr=subprocess.PIPE,
        encoding="utf-8"
    )

    output = "".join(process.communicate())

    if process.returncode == 127:
        print("FFmpeg was not found, spotDL cannot continue.", file=sys.stderr)
        return False

    if skip_version_check is False:
        result = re.search(r"ffmpeg version \w?(\d+\.)?(\d+)", output)

        if result is None:
            print("Your FFmpeg version couldn't be detected", file=sys.stderr)
            return False

        version = result.group(0).replace("ffmpeg version ", "")

        # remove all non numeric characters from string example: n4.3
        version = re.sub(r"[a-zA-Z]", "", version)

        if float(version) < 4.3:
            print(f"Your FFmpeg installation is too old ({version}), please update to 4.3+\n",
                  file=sys.stderr)
            return False

    return True


<<<<<<< HEAD
async def convert(trackAudioStream, downloadedFilePath, convertedFilePath, outputFormat) -> bool:
=======
async def convert(trackAudioStream, downloadedFilePath, convertedFilePath, ffmpegPath) -> bool:
>>>>>>> 9fac2676
    # convert downloaded file to MP3 with normalization

    # ! -af loudnorm=I=-7:LRA applies EBR 128 loudness normalization algorithm with
    # ! intergrated loudness target (I) set to -17, using values lower than -15
    # ! causes 'pumping' i.e. rhythmic variation in loudness that should not
    # ! exist -loud parts exaggerate, soft parts left alone.
    # !
    # ! dynaudnorm applies dynamic non-linear RMS based normalization, this is what
    # ! actually normalized the audio. The loudnorm filter just makes the apparent
    # ! loudness constant
    # !
    # ! apad=pad_dur=2 adds 2 seconds of silence toward the end of the track, this is
    # ! done because the loudnorm filter clips/cuts/deletes the last 1-2 seconds on
    # ! occasion especially if the song is EDM-like, so we add a few extra seconds to
    # ! combat that.
    # !
    # ! -acodec libmp3lame sets the encoded to 'libmp3lame' which is far better
    # ! than the default 'mp3_mf'
    # !
    # '-abr true' automatically determines and passes the
    # ! audio encoding bitrate to the filters and encoder. This ensures that the
    # ! sampled length of songs matches the actual length (i.e. a 5 min song won't display
    # ! as 47 seconds long in your music player, yeah that was an issue earlier.)

<<<<<<< HEAD
    formats = {
        "mp3": "-codec:a libmp3lame",
        "flac": "-codec:a flac",
        "ogg": "-codec:a libvorbis -q:a 5",
        "opus": "-codec:a libopus",
        "m4a": "-codec:a aac -vn",
    }

    if outputFormat is None:
        outputFormatCommand = formats["mp3"]
    else:
        outputFormatCommand = formats[outputFormat]

    command = (
        'ffmpeg -v quiet -y -i "%s" %s -abr true '
=======
    if ffmpegPath is None:
        ffmpegPath = "ffmpeg"

    command = (
        f'{ffmpegPath} -v quiet -y -i "%s" -acodec libmp3lame -abr true '
>>>>>>> 9fac2676
        f"-b:a {trackAudioStream.bitrate} "
        '-af "apad=pad_dur=2, dynaudnorm, loudnorm=I=-17" "%s"'
    )

    # ! bash/ffmpeg on Unix systems need to have excape char (\) for special characters: \$
    # ! alternatively the quotes could be reversed (single <-> double) in the command then
    # ! the windows special characters needs escaping (^): ^\  ^&  ^|  ^>  ^<  ^^

    if sys.platform == "win32":
        formattedCommand = command % (
            str(downloadedFilePath),
            outputFormatCommand,
            str(convertedFilePath),
        )
    else:
        formattedCommand = command % (
            str(downloadedFilePath).replace("$", r"\$"),
            outputFormatCommand,
            str(convertedFilePath).replace("$", r"\$"),
        )

    process = await asyncio.subprocess.create_subprocess_shell(
        formattedCommand,
        stdout=asyncio.subprocess.PIPE,
        stderr=asyncio.subprocess.PIPE,
    )

    _, proc_err = await process.communicate()

    if process.returncode != 0:
        message = (
            f"ffmpeg returned an error ({process.returncode})"
            f"\nthe ffmpeg command was \"{formattedCommand}\""
            "\nffmpeg gave this output:"
            "\n=====\n"
            f"{proc_err.decode('utf-8')}"
            "\n=====\n"
        )

        print(message, file=sys.stderr)
        return False

    return True<|MERGE_RESOLUTION|>--- conflicted
+++ resolved
@@ -39,11 +39,7 @@
     return True
 
 
-<<<<<<< HEAD
-async def convert(trackAudioStream, downloadedFilePath, convertedFilePath, outputFormat) -> bool:
-=======
-async def convert(trackAudioStream, downloadedFilePath, convertedFilePath, ffmpegPath) -> bool:
->>>>>>> 9fac2676
+async def convert(trackAudioStream, downloadedFilePath, convertedFilePath, ffmpegPath, outputFormat) -> bool:
     # convert downloaded file to MP3 with normalization
 
     # ! -af loudnorm=I=-7:LRA applies EBR 128 loudness normalization algorithm with
@@ -63,12 +59,11 @@
     # ! -acodec libmp3lame sets the encoded to 'libmp3lame' which is far better
     # ! than the default 'mp3_mf'
     # !
-    # '-abr true' automatically determines and passes the
+    # ! '-abr true' automatically determines and passes the
     # ! audio encoding bitrate to the filters and encoder. This ensures that the
     # ! sampled length of songs matches the actual length (i.e. a 5 min song won't display
     # ! as 47 seconds long in your music player, yeah that was an issue earlier.)
 
-<<<<<<< HEAD
     formats = {
         "mp3": "-codec:a libmp3lame",
         "flac": "-codec:a flac",
@@ -82,15 +77,11 @@
     else:
         outputFormatCommand = formats[outputFormat]
 
-    command = (
-        'ffmpeg -v quiet -y -i "%s" %s -abr true '
-=======
     if ffmpegPath is None:
         ffmpegPath = "ffmpeg"
 
     command = (
-        f'{ffmpegPath} -v quiet -y -i "%s" -acodec libmp3lame -abr true '
->>>>>>> 9fac2676
+        f'{ffmpegPath} -v quiet -y -i "%s" {outputFormatCommand} -acodec libmp3lame -abr true '
         f"-b:a {trackAudioStream.bitrate} "
         '-af "apad=pad_dur=2, dynaudnorm, loudnorm=I=-17" "%s"'
     )
@@ -102,13 +93,11 @@
     if sys.platform == "win32":
         formattedCommand = command % (
             str(downloadedFilePath),
-            outputFormatCommand,
             str(convertedFilePath),
         )
     else:
         formattedCommand = command % (
             str(downloadedFilePath).replace("$", r"\$"),
-            outputFormatCommand,
             str(convertedFilePath).replace("$", r"\$"),
         )
 
