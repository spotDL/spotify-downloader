import asyncio
import subprocess
import sys
import re


def has_correct_version(skip_version_check: bool = False, ffmpeg_path: str = "ffmpeg") -> bool:
<<<<<<< HEAD
    process = subprocess.Popen(
        [ffmpeg_path, '-version'],
        shell=True,
        stdout=subprocess.PIPE,
        stderr=subprocess.PIPE,
        encoding="utf-8"
    )

    output = "".join(process.communicate())

    if process.returncode == 127:
=======
    try:
        process = subprocess.Popen(
            ['ffmpeg', '-version'],
            stdout=subprocess.PIPE,
            stderr=subprocess.PIPE,
            encoding="utf-8"
        )
    except FileNotFoundError:
>>>>>>> 739a08a4
        print("FFmpeg was not found, spotDL cannot continue.", file=sys.stderr)
        return False

    output = "".join(process.communicate())

    if skip_version_check is False:
        result = re.search(r"ffmpeg version \w?(\d+\.)?(\d+)", output)

        if result is None:
            print("Your FFmpeg version couldn't be detected", file=sys.stderr)
            return False

        version = result.group(0).replace("ffmpeg version ", "")

        # remove all non numeric characters from string example: n4.3
        version = re.sub(r"[a-zA-Z]", "", version)

        if float(version) < 4.3:
            print(f"Your FFmpeg installation is too old ({version}), please update to 4.3+\n",
                  file=sys.stderr)
            return False

    return True


async def convert(
    trackAudioStream, downloadedFilePath, convertedFilePath, ffmpegPath, outputFormat
) -> bool:
    # convert downloaded file to MP3 with normalization

    # ! -af loudnorm=I=-7:LRA applies EBR 128 loudness normalization algorithm with
    # ! intergrated loudness target (I) set to -17, using values lower than -15
    # ! causes 'pumping' i.e. rhythmic variation in loudness that should not
    # ! exist -loud parts exaggerate, soft parts left alone.
    # !
    # ! dynaudnorm applies dynamic non-linear RMS based normalization, this is what
    # ! actually normalized the audio. The loudnorm filter just makes the apparent
    # ! loudness constant
    # !
    # ! apad=pad_dur=2 adds 2 seconds of silence toward the end of the track, this is
    # ! done because the loudnorm filter clips/cuts/deletes the last 1-2 seconds on
    # ! occasion especially if the song is EDM-like, so we add a few extra seconds to
    # ! combat that.
    # !
    # ! -acodec libmp3lame sets the encoded to 'libmp3lame' which is far better
    # ! than the default 'mp3_mf'
    # !
    # ! '-abr true' automatically determines and passes the
    # ! audio encoding bitrate to the filters and encoder. This ensures that the
    # ! sampled length of songs matches the actual length (i.e. a 5 min song won't display
    # ! as 47 seconds long in your music player, yeah that was an issue earlier.)

    formats = {
        "mp3": "-codec:a libmp3lame",
        "flac": "-codec:a flac",
        "ogg": "-codec:a libvorbis -q:a 5",
        "opus": "-codec:a libopus",
        "m4a": "-codec:a aac -vn",
    }

    if outputFormat is None:
        outputFormatCommand = formats["mp3"]
    else:
        outputFormatCommand = formats[outputFormat]

    if ffmpegPath is None:
        ffmpegPath = "ffmpeg"

    command = (
        f'{ffmpegPath} -v quiet -y -i "%s" {outputFormatCommand} '
        f"-acodec libmp3lame -abr true -b:a {trackAudioStream.bitrate} "
        '-af "apad=pad_dur=2, dynaudnorm, loudnorm=I=-17" "%s"'
    )

    # ! bash/ffmpeg on Unix systems need to have excape char (\) for special characters: \$
    # ! alternatively the quotes could be reversed (single <-> double) in the command then
    # ! the windows special characters needs escaping (^): ^\  ^&  ^|  ^>  ^<  ^^

    if sys.platform == "win32":
        formattedCommand = command % (
            str(downloadedFilePath),
            str(convertedFilePath),
        )
    else:
        formattedCommand = command % (
            str(downloadedFilePath).replace("$", r"\$"),
            str(convertedFilePath).replace("$", r"\$"),
        )

    process = await asyncio.subprocess.create_subprocess_shell(
        formattedCommand,
        stdout=asyncio.subprocess.PIPE,
        stderr=asyncio.subprocess.PIPE,
    )

    _, proc_err = await process.communicate()

    if process.returncode != 0:
        message = (
            f"ffmpeg returned an error ({process.returncode})"
            f"\nthe ffmpeg command was \"{formattedCommand}\""
            "\nffmpeg gave this output:"
            "\n=====\n"
            f"{proc_err.decode('utf-8')}"
            "\n=====\n"
        )

        print(message, file=sys.stderr)
        return False

    return True<|MERGE_RESOLUTION|>--- conflicted
+++ resolved
@@ -5,28 +5,14 @@
 
 
 def has_correct_version(skip_version_check: bool = False, ffmpeg_path: str = "ffmpeg") -> bool:
-<<<<<<< HEAD
-    process = subprocess.Popen(
-        [ffmpeg_path, '-version'],
-        shell=True,
-        stdout=subprocess.PIPE,
-        stderr=subprocess.PIPE,
-        encoding="utf-8"
-    )
-
-    output = "".join(process.communicate())
-
-    if process.returncode == 127:
-=======
     try:
         process = subprocess.Popen(
-            ['ffmpeg', '-version'],
+            [ffmpeg_path, '-version'],
             stdout=subprocess.PIPE,
             stderr=subprocess.PIPE,
             encoding="utf-8"
         )
     except FileNotFoundError:
->>>>>>> 739a08a4
         print("FFmpeg was not found, spotDL cannot continue.", file=sys.stderr)
         return False
 
