import asyncio
import subprocess
import sys
import re


def has_correct_version(
    skip_version_check: bool = False, ffmpeg_path: str = "ffmpeg"
) -> bool:
    try:
        process = subprocess.Popen(
<<<<<<< HEAD
            [ffmpeg_path, '-version'],
=======
            [ffmpeg_path, "-version"],
>>>>>>> 7742ba83
            stdout=subprocess.PIPE,
            stderr=subprocess.PIPE,
            encoding="utf-8",
        )
    except FileNotFoundError:
        print("FFmpeg was not found, spotDL cannot continue.", file=sys.stderr)
        return False

    output = "".join(process.communicate())

    if skip_version_check is False:
        result = re.search(r"ffmpeg version \w?(\d+\.)?(\d+)", output)

        if result is None:
            print("Your FFmpeg version couldn't be detected", file=sys.stderr)
            return False

        version = result.group(0).replace("ffmpeg version ", "")

        # remove all non numeric characters from string example: n4.3
        version = re.sub(r"[a-zA-Z]", "", version)

        if float(version) < 4.3:
            print(
                f"Your FFmpeg installation is too old ({version}), please update to 4.3+\n",
                file=sys.stderr,
            )
            return False

    return True


async def convert(
<<<<<<< HEAD
    track_audio_stream, downloaded_file_path, converted_file_path,
    ffmpeg_path, output_format
) -> bool:
    # convert downloaded file to MP3 with normalization

    # ! -af loudnorm=I=-7:LRA applies EBR 128 loudness normalization algorithm with
    # ! intergrated loudness target (I) set to -17, using values lower than -15
    # ! causes 'pumping' i.e. rhythmic variation in loudness that should not
    # ! exist -loud parts exaggerate, soft parts left alone.
    # !
    # ! dynaudnorm applies dynamic non-linear RMS based normalization, this is what
    # ! actually normalized the audio. The loudnorm filter just makes the apparent
    # ! loudness constant
    # !
    # ! apad=pad_dur=2 adds 2 seconds of silence toward the end of the track, this is
    # ! done because the loudnorm filter clips/cuts/deletes the last 1-2 seconds on
    # ! occasion especially if the song is EDM-like, so we add a few extra seconds to
    # ! combat that.
    # !
=======
    trackAudioStream, downloadedFilePath, convertedFilePath, ffmpegPath
) -> bool:
    # convert downloaded file to MP3

>>>>>>> 7742ba83
    # ! -acodec libmp3lame sets the encoded to 'libmp3lame' which is far better
    # ! than the default 'mp3_mf'
    # !
    # ! '-abr true' automatically determines and passes the
    # ! audio encoding bitrate to the filters and encoder. This ensures that the
    # ! sampled length of songs matches the actual length (i.e. a 5 min song won't display
    # ! as 47 seconds long in your music player, yeah that was an issue earlier.)

    formats = {
        "mp3": "-codec:a libmp3lame",
        "flac": "-codec:a flac",
        "ogg": "-codec:a libvorbis -q:a 5",
        "opus": "-codec:a libopus",
        "m4a": "-codec:a aac -vn",
    }

    if output_format is None:
        outputFormatCommand = formats["mp3"]
    else:
        outputFormatCommand = formats[output_format]

    if ffmpeg_path is None:
        ffmpeg_path = "ffmpeg"

    command = (
<<<<<<< HEAD
        f'{ffmpeg_path} -v quiet -y -i "%s" {outputFormatCommand} '
        f"-abr true -b:a {track_audio_stream.bitrate} "
        '-af "apad=pad_dur=2, dynaudnorm, loudnorm=I=-17" "%s"'
=======
        f'{ffmpegPath} -v quiet -y -i "%s" -acodec libmp3lame -abr true -q:a 0 "%s"'
>>>>>>> 7742ba83
    )

    # ! bash/ffmpeg on Unix systems need to have excape char (\) for special characters: \$
    # ! alternatively the quotes could be reversed (single <-> double) in the command then
    # ! the windows special characters needs escaping (^): ^\  ^&  ^|  ^>  ^<  ^^

    if sys.platform == "win32":
        formattedCommand = command % (
            str(downloaded_file_path),
            str(converted_file_path),
        )
    else:
        formattedCommand = command % (
            str(downloaded_file_path).replace("$", r"\$"),
            str(converted_file_path).replace("$", r"\$"),
        )

    process = await asyncio.subprocess.create_subprocess_shell(
        formattedCommand,
        stdout=asyncio.subprocess.PIPE,
        stderr=asyncio.subprocess.PIPE,
    )

    _, proc_err = await process.communicate()

    if process.returncode != 0:
        message = (
            f"ffmpeg returned an error ({process.returncode})"
            f'\nthe ffmpeg command was "{formattedCommand}"'
            "\nffmpeg gave this output:"
            "\n=====\n"
            f"{proc_err.decode('utf-8')}"
            "\n=====\n"
        )

        print(message, file=sys.stderr)
        return False

    return True<|MERGE_RESOLUTION|>--- conflicted
+++ resolved
@@ -9,11 +9,7 @@
 ) -> bool:
     try:
         process = subprocess.Popen(
-<<<<<<< HEAD
-            [ffmpeg_path, '-version'],
-=======
             [ffmpeg_path, "-version"],
->>>>>>> 7742ba83
             stdout=subprocess.PIPE,
             stderr=subprocess.PIPE,
             encoding="utf-8",
@@ -47,32 +43,10 @@
 
 
 async def convert(
-<<<<<<< HEAD
-    track_audio_stream, downloaded_file_path, converted_file_path,
+    downloaded_file_path, converted_file_path,
     ffmpeg_path, output_format
 ) -> bool:
-    # convert downloaded file to MP3 with normalization
-
-    # ! -af loudnorm=I=-7:LRA applies EBR 128 loudness normalization algorithm with
-    # ! intergrated loudness target (I) set to -17, using values lower than -15
-    # ! causes 'pumping' i.e. rhythmic variation in loudness that should not
-    # ! exist -loud parts exaggerate, soft parts left alone.
-    # !
-    # ! dynaudnorm applies dynamic non-linear RMS based normalization, this is what
-    # ! actually normalized the audio. The loudnorm filter just makes the apparent
-    # ! loudness constant
-    # !
-    # ! apad=pad_dur=2 adds 2 seconds of silence toward the end of the track, this is
-    # ! done because the loudnorm filter clips/cuts/deletes the last 1-2 seconds on
-    # ! occasion especially if the song is EDM-like, so we add a few extra seconds to
-    # ! combat that.
-    # !
-=======
-    trackAudioStream, downloadedFilePath, convertedFilePath, ffmpegPath
-) -> bool:
     # convert downloaded file to MP3
-
->>>>>>> 7742ba83
     # ! -acodec libmp3lame sets the encoded to 'libmp3lame' which is far better
     # ! than the default 'mp3_mf'
     # !
@@ -98,13 +72,7 @@
         ffmpeg_path = "ffmpeg"
 
     command = (
-<<<<<<< HEAD
-        f'{ffmpeg_path} -v quiet -y -i "%s" {outputFormatCommand} '
-        f"-abr true -b:a {track_audio_stream.bitrate} "
-        '-af "apad=pad_dur=2, dynaudnorm, loudnorm=I=-17" "%s"'
-=======
-        f'{ffmpegPath} -v quiet -y -i "%s" -acodec libmp3lame -abr true -q:a 0 "%s"'
->>>>>>> 7742ba83
+        f'{ffmpeg_path} -v quiet -y -i "%s" -acodec libmp3lame -abr true -q:a 0 "%s"'
     )
 
     # ! bash/ffmpeg on Unix systems need to have excape char (\) for special characters: \$
