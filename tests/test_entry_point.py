import json
import sys

import pytest

from spotdl.__main__ import console_entry_point, help_notice
from spotdl.download.downloader import DownloadManager
from spotdl.search import spotifyClient

from tests.utils import tracking_files

ORIGINAL_INITIALIZE = spotifyClient.initialize


def new_initialize(clientId, clientSecret):
    """This function allows calling `initialize()` multiple times"""
    try:
        return spotifyClient.get_spotify_client()
    except:
        return ORIGINAL_INITIALIZE(clientId, clientSecret)


@pytest.fixture()
def patch_dependencies(mocker, monkeypatch):
    """This is a helper fixture to patch out everything that shouldn't be called here"""
    monkeypatch.setattr(spotifyClient, "initialize", new_initialize)
    monkeypatch.setattr(DownloadManager, "__init__", lambda _: None)
    mocker.patch.object(DownloadManager, "download_single_song", autospec=True)
    mocker.patch.object(
        DownloadManager, "download_multiple_songs", autospec=True)
    mocker.patch.object(
        DownloadManager, "resume_download_from_tracking_file", autospec=True)
    mocker.patch.object(DownloadManager, "close", autospec=True)


@pytest.mark.parametrize("argument", ["-h", "-H", "--help", None])
def test_show_help(capsys, monkeypatch, argument):
    """The --help, -h switches or no arguments should display help message"""

    # `dummy` is an initial argument, which represents file path.
    # in real word sys.argv when no arguments are supplied contains just the script file path
    cli_args = ["dummy"]
    if argument:
        cli_args.append(argument)
    monkeypatch.setattr(sys, "argv", cli_args)
    console_entry_point()

    out, _ = capsys.readouterr()
    assert out == help_notice + "\n"


@pytest.mark.vcr()
def test_download_a_single_song(capsys, patch_dependencies, monkeypatch):
    """First example from the help - using the track url should trigger song download."""
    monkeypatch.setattr(
        sys,
        "argv",
        [
            "dummy",
            "https://open.spotify.com/track/08mG3Y1vljYA6bvDt4Wqkj?si=SxezdxmlTx-CaVoucHmrUA",
        ],
    )

    console_entry_point()

    out, err = capsys.readouterr()
<<<<<<< HEAD
    assert out.startswith("Fetching Song...\n")
=======
    assert "Fetching Song...\n" in out
>>>>>>> 02fbd73f

    assert DownloadManager.download_single_song.call_count == 1
    assert DownloadManager.download_multiple_songs.call_count == 0


@pytest.mark.vcr()
def test_download_an_album(capsys, patch_dependencies, monkeypatch):
    """Second example - download whole album."""
    monkeypatch.setattr(
        sys,
        "argv",
        [
            "dummy",
            "https://open.spotify.com/album/2YMWspDGtbDgYULXvVQFM6?si=gF5dOQm8QUSo-NdZVsFjAQ",
        ],
    )

    console_entry_point()

    out, err = capsys.readouterr()
<<<<<<< HEAD
    assert out.startswith("Fetching Album...\n")
=======
    assert "Fetching Album...\n" in out
>>>>>>> 02fbd73f

    assert DownloadManager.download_multiple_songs.call_count == 1
    assert DownloadManager.download_single_song.call_count == 0


@pytest.mark.vcr()
def test_download_a_playlist(capsys, patch_dependencies, monkeypatch):
    """
    Third example - download a playlist.
    The playlist URL is different from the example, as the original one was to big.
    """
    monkeypatch.setattr(
        sys,
        "argv",
        [
            "dummy",
<<<<<<< HEAD
            "https://open.spotify.com/playlist/0slbokxiWCo9egF9UhVmmI",
=======
            "https://open.spotify.com/playlist/6ahTRKeqBqzQhZIhtIIE57",
>>>>>>> 02fbd73f
        ],
    )

    console_entry_point()

    out, err = capsys.readouterr()
<<<<<<< HEAD
    assert out.startswith("Fetching Playlist...\n")
=======
    assert "Fetching Playlist...\n" in out
>>>>>>> 02fbd73f

    assert DownloadManager.download_multiple_songs.call_count == 1
    assert DownloadManager.download_single_song.call_count == 0


@pytest.mark.vcr()
def test_search_and_download(capsys, patch_dependencies, monkeypatch):
    """Fourth example - search for a song, which cannot be found."""
    monkeypatch.setattr(
        sys,
        "argv",
        [
            "dummy",
            "The HU - Sugaan Essenna",
        ],
    )

    # with pytest.raises(Exception, match="No song matches found on Spotify"):
    console_entry_point()

    out, err = capsys.readouterr()
    assert out == (
        'Searching for song "The HU - Sugaan Essenna"...\n'
        'No song matches found on Spotify\n')

    assert DownloadManager.download_multiple_songs.call_count == 0
    assert DownloadManager.download_single_song.call_count == 0


@pytest.mark.vcr()
def test_use_tracking_file(capsys, patch_dependencies, monkeypatch, fs):
    """Fifth example - use a spotdlTrackingFile."""
    fs.create_file("Back In Black.spotdlTrackingFile",
                   contents=json.dumps(tracking_files.back_in_black))
    monkeypatch.setattr(
        sys,
        "argv",
        [
            "dummy",
            "Back In Black.spotdlTrackingFile",
        ],
    )

    console_entry_point()

    out, err = capsys.readouterr()
    assert out == 'Preparing to resume download...\n'

    assert DownloadManager.resume_download_from_tracking_file.call_count == 1
    assert DownloadManager.download_multiple_songs.call_count == 0
    assert DownloadManager.download_single_song.call_count == 0


@pytest.mark.vcr()
def test_multiple_elements(capsys, patch_dependencies, monkeypatch):
    """Last example - chaining tasks. Download two songs and search for one."""
    monkeypatch.setattr(
        sys,
        "argv",
        [
            "dummy",
            "https://open.spotify.com/track/08mG3Y1vljYA6bvDt4Wqkj?si=SxezdxmlTx-CaVoucHmrUA",
            "https://open.spotify.com/track/2SiXAy7TuUkycRVbbWDEpo",
            "The HU - Sugaan Essenna",
        ],
    )

    console_entry_point()

    out, err = capsys.readouterr()
<<<<<<< HEAD
    assert (
        out == 'Fetching Song...\n'
        'Searching for: AC/DC - Back In Black\n'
        'Fetching Song...\n'
        'Searching for: AC/DC - You Shook Me All Night Long\n'
        'Searching for song "The HU - Sugaan Essenna"...\n'
        'No song matches found on Spotify\n'
    )
=======

    assert 'Fetching Song...\n' in out
    assert 'Searching for song "The HU - Sugaan Essenna"...\n' in out
    assert 'No song named "The HU - Sugaan Essenna" could be found on spotify\n' in out
>>>>>>> 02fbd73f

    assert DownloadManager.download_single_song.call_count == 2
    assert DownloadManager.download_multiple_songs.call_count == 0<|MERGE_RESOLUTION|>--- conflicted
+++ resolved
@@ -64,11 +64,7 @@
     console_entry_point()
 
     out, err = capsys.readouterr()
-<<<<<<< HEAD
-    assert out.startswith("Fetching Song...\n")
-=======
     assert "Fetching Song...\n" in out
->>>>>>> 02fbd73f
 
     assert DownloadManager.download_single_song.call_count == 1
     assert DownloadManager.download_multiple_songs.call_count == 0
@@ -89,11 +85,7 @@
     console_entry_point()
 
     out, err = capsys.readouterr()
-<<<<<<< HEAD
-    assert out.startswith("Fetching Album...\n")
-=======
     assert "Fetching Album...\n" in out
->>>>>>> 02fbd73f
 
     assert DownloadManager.download_multiple_songs.call_count == 1
     assert DownloadManager.download_single_song.call_count == 0
@@ -110,22 +102,14 @@
         "argv",
         [
             "dummy",
-<<<<<<< HEAD
             "https://open.spotify.com/playlist/0slbokxiWCo9egF9UhVmmI",
-=======
-            "https://open.spotify.com/playlist/6ahTRKeqBqzQhZIhtIIE57",
->>>>>>> 02fbd73f
         ],
     )
 
     console_entry_point()
 
     out, err = capsys.readouterr()
-<<<<<<< HEAD
-    assert out.startswith("Fetching Playlist...\n")
-=======
     assert "Fetching Playlist...\n" in out
->>>>>>> 02fbd73f
 
     assert DownloadManager.download_multiple_songs.call_count == 1
     assert DownloadManager.download_single_song.call_count == 0
@@ -196,7 +180,6 @@
     console_entry_point()
 
     out, err = capsys.readouterr()
-<<<<<<< HEAD
     assert (
         out == 'Fetching Song...\n'
         'Searching for: AC/DC - Back In Black\n'
@@ -205,12 +188,6 @@
         'Searching for song "The HU - Sugaan Essenna"...\n'
         'No song matches found on Spotify\n'
     )
-=======
-
-    assert 'Fetching Song...\n' in out
-    assert 'Searching for song "The HU - Sugaan Essenna"...\n' in out
-    assert 'No song named "The HU - Sugaan Essenna" could be found on spotify\n' in out
->>>>>>> 02fbd73f
 
     assert DownloadManager.download_single_song.call_count == 2
     assert DownloadManager.download_multiple_songs.call_count == 0