interactions:
- request:
    body: null
    headers:
      Accept:
      - '*/*'
      Accept-Encoding:
      - gzip, deflate
      Authorization:
<<<<<<< HEAD
      - Bearer BQB-xq9F8Ol0M4r8LNmv02egVh6I8jP0YQ_RGn-xaHHuLi3MS2o6gHb-K1hYUzdRlgHDZIT3ol0Hvw7OWeQ
=======
      - Bearer BQBY4CnsLAAIoUqvZCgtgpbyYpAkE0kPuyZFKwFKA8_UIIX_o9v4sHpgJKEImeTfLCQ_dGjV4_3mmYOf9VA
>>>>>>> 1634a5fc
      Connection:
      - keep-alive
      Content-Type:
      - application/json
      User-Agent:
      - python-requests/2.25.1
    method: GET
    uri: https://api.spotify.com/v1/search?q=The+HU+-+Sugaan+Essenna&limit=10&offset=0&type=track
  response:
    body:
      string: !!binary |
        H4sIAAAAAAAAAFyNvQ7CIBRGd5+CMHRB+7M2IU4m7upkHEhzESIFhNvGpum729K6OJ6Tk+8bd4RQ
        DKJ5RUpqMs44CxVALkgVoo91UQiv8+gdajnkjWuLvioiiNCo47uDMPCrAna+sQO7dE8hLDvFCNaK
        DAcPPM1nTsoIyMvM6FYjr0q6X880QpvO7+SxqZQsqio3Y+GThO2M2dQ6uMhf5AP02nXxL0SHwqRu
        5mk3fQEAAP//AwArFp7t9AAAAA==
    headers:
      Alt-Svc:
      - clear
      Transfer-Encoding:
      - chunked
      Via:
      - HTTP/2 edgeproxy, 1.1 google
      access-control-allow-credentials:
      - 'true'
      access-control-allow-headers:
      - Accept, App-Platform, Authorization, Content-Type, Origin, Retry-After, Spotify-App-Version,
        X-Cloud-Trace-Context, client-token, content-access-token
      access-control-allow-methods:
      - GET, POST, OPTIONS, PUT, DELETE, PATCH
      access-control-allow-origin:
      - '*'
      access-control-max-age:
      - '604800'
      cache-control:
      - public, max-age=7200
      content-encoding:
      - gzip
      content-type:
      - application/json; charset=utf-8
      date:
<<<<<<< HEAD
      - Mon, 22 Mar 2021 15:41:11 GMT
=======
      - Mon, 22 Mar 2021 20:27:17 GMT
>>>>>>> 1634a5fc
      server:
      - envoy
      strict-transport-security:
      - max-age=31536000
      x-content-type-options:
      - nosniff
      x-robots-tag:
      - noindex, nofollow
    status:
      code: 200
      message: OK
version: 1<|MERGE_RESOLUTION|>--- conflicted
+++ resolved
@@ -7,11 +7,7 @@
       Accept-Encoding:
       - gzip, deflate
       Authorization:
-<<<<<<< HEAD
-      - Bearer BQB-xq9F8Ol0M4r8LNmv02egVh6I8jP0YQ_RGn-xaHHuLi3MS2o6gHb-K1hYUzdRlgHDZIT3ol0Hvw7OWeQ
-=======
-      - Bearer BQBY4CnsLAAIoUqvZCgtgpbyYpAkE0kPuyZFKwFKA8_UIIX_o9v4sHpgJKEImeTfLCQ_dGjV4_3mmYOf9VA
->>>>>>> 1634a5fc
+      - Bearer BQBHxmJQouejew7jFTwPjW8vljfFSXiiZx08QkJq2gtaUhCQSd5l2YBlbWVdOGgeR5F6rYrCp-LSJB6Ned8
       Connection:
       - keep-alive
       Content-Type:
@@ -52,11 +48,7 @@
       content-type:
       - application/json; charset=utf-8
       date:
-<<<<<<< HEAD
-      - Mon, 22 Mar 2021 15:41:11 GMT
-=======
-      - Mon, 22 Mar 2021 20:27:17 GMT
->>>>>>> 1634a5fc
+      - Fri, 26 Mar 2021 05:09:23 GMT
       server:
       - envoy
       strict-transport-security:
