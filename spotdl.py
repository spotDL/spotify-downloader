--- conflicted
+++ resolved
@@ -165,13 +165,8 @@
             else:
                 break
 
-<<<<<<< HEAD
 def download_song(file_name, content):
-=======
-
-def download_song(content):
     """Download the audio file from YouTube."""
->>>>>>> a1544bc1
     if args.input_ext == '.webm':
         link = content.getbestaudio(preftype='webm')
     elif args.input_ext == '.m4a':
@@ -182,14 +177,8 @@
     if link is None:
         return False
     else:
-<<<<<<< HEAD
-        # download link
-        link.download(filepath='Music/' + file_name + args.input_ext)
-=======
-        music_file = misc.generate_filename(content.title)
         link.download(
-            filepath='Music/{0}{1}'.format(music_file, args.input_ext))
->>>>>>> a1544bc1
+            filepath='Music/{0}{1}'.format(file_name, args.input_ext))
         return True
 
 
@@ -285,26 +274,16 @@
     print(get_youtube_title(content, number))
 
     # generate file name of the song to download
-
     meta_tags = generate_metadata(raw_song)
-
     spotify_title = generate_songname(raw_song)
-    file_name = misc.generate_filename(meta_tags, spotify_title, content.title)
+    file_name = misc.determine_filename(meta_tags, spotify_title, content.title)
 
     if not check_exists(file_name, raw_song, islist=islist):
         if download_song(file_name, content):
             print('')
-<<<<<<< HEAD
             input_song = file_name + args.input_ext
             output_song = file_name + args.output_ext
-            convert.song(input_song,
-                         output_song,
-                         avconv=args.avconv,
-=======
-            input_song = music_file + args.input_ext
-            output_song = music_file + args.output_ext
             convert.song(input_song, output_song, avconv=args.avconv,
->>>>>>> a1544bc1
                          verbose=args.verbose)
             if not args.input_ext == args.output_ext:
                 os.remove('Music/{0}'.format(misc.fix_encoding(input_song)))
