--- conflicted
+++ resolved
@@ -176,11 +176,7 @@
         return False
     else:
         link.download(
-<<<<<<< HEAD
-            filepath='Music/{0}{1}'.format(file_name, args.input_ext))
-=======
             filepath='{0}{1}'.format(os.path.join(args.folder, music_file), args.input_ext))
->>>>>>> e1ef35b6
         return True
 
 
@@ -191,15 +187,9 @@
         if song.endswith('.temp'):
             os.remove(os.path.join(args.folder, song))
             continue
-<<<<<<< HEAD
         # check if any song with similar name is already present in Music/
         file_name = misc.sanitize_title(music_file)
         if song.startswith(file_name):
-=======
-        # check if any song with similar name is already present in the given folder
-        umfile = misc.generate_filename(music_file)
-        if song.startswith(umfile):
->>>>>>> e1ef35b6
             # check if the already downloaded song has correct metadata
             already_tagged = metadata.compare(os.path.join(args.folder, song), generate_metadata(raw_song))
 
@@ -286,18 +276,10 @@
     if not check_exists(file_name, raw_song, islist=islist):
         if download_song(file_name, content):
             print('')
-<<<<<<< HEAD
-            input_song = file_name + args.input_ext
-            output_song = file_name + args.output_ext
-            convert.song(input_song, output_song, avconv=args.avconv,
-                         verbose=args.verbose)
-
-=======
             input_song = music_file + args.input_ext
             output_song = music_file + args.output_ext
             convert.song(input_song, output_song, args.folder,
                          avconv=args.avconv, verbose=args.verbose)
->>>>>>> e1ef35b6
             if not args.input_ext == args.output_ext:
                 os.remove(os.path.join(args.folder, input_song))
             meta_tags = generate_metadata(raw_song)
