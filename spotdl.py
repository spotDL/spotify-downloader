--- conflicted
+++ resolved
@@ -184,17 +184,8 @@
         if song.endswith('.temp'):
             os.remove(u'Music/{0}'.format(song))
             continue
-<<<<<<< HEAD
-        # check if any file with similar name is already present in Music/
-        dfile = misc.fix_decoding(file)
-        umfile = misc.sanitize_title(music_file)
-        
-        if dfile.startswith(umfile):
-=======
         # check if any song with similar name is already present in Music/
         umfile = misc.generate_filename(music_file)
-        if song.startswith(umfile):
->>>>>>> 5add1fd0
             # check if the already downloaded song has correct metadata
             already_tagged = metadata.compare(song, generate_metadata(raw_song))
 
@@ -274,31 +265,22 @@
     print(get_youtube_title(content, number))
 
     # generate file name of the song to download
-<<<<<<< HEAD
     meta_tags = generate_metadata(raw_song)
     spotify_title = generate_songname(raw_song)
     file_name = misc.determine_filename(meta_tags, spotify_title, content.title)
 
     if not check_exists(file_name, raw_song, islist=islist):
         if download_song(file_name, content):
-=======
-    music_file = misc.generate_filename(content.title)
-    if not check_exists(music_file, raw_song, islist=islist):
-        if download_song(content):
->>>>>>> 5add1fd0
             print('')
             input_song = file_name + args.input_ext
             output_song = file_name + args.output_ext
             convert.song(input_song, output_song, avconv=args.avconv,
                          verbose=args.verbose)
+
             if not args.input_ext == args.output_ext:
-<<<<<<< HEAD
-                os.remove('Music/{0}'.format(misc.fix_encoding(input_song)))
-            
-=======
                 os.remove('Music/{0}'.format(input_song))
             meta_tags = generate_metadata(raw_song)
->>>>>>> 5add1fd0
+
             if not args.no_metadata:
                 metadata.embed(output_song, meta_tags)
         else:
